--- conflicted
+++ resolved
@@ -2,12 +2,8 @@
 
 from __future__ import annotations
 
-<<<<<<< HEAD
-from typing import Any, Collection, Optional, Sequence, Tuple, cast
-=======
-from collections.abc import Collection
-from typing import Any, Optional
->>>>>>> 0926594a
+from collections.abc import Collection, Sequence
+from typing import Any, Optional, cast
 
 import numpy as np
 import pandas as pd
@@ -36,31 +32,18 @@
     parameter views.
     """
 
-<<<<<<< HEAD
-    parameters: Tuple[NumericalContinuousParameter, ...] = field(
+    parameters: tuple[NumericalContinuousParameter, ...] = field(
         converter=to_tuple, validator=lambda _, __, x: validate_parameter_names(x)
     )
     """The list of parameters of the subspace."""
 
-    constraints_lin_eq: Tuple[ContinuousLinearEqualityConstraint, ...] = field(
+    constraints_lin_eq: tuple[ContinuousLinearEqualityConstraint, ...] = field(
         converter=to_tuple, factory=tuple
     )
     """List of linear equality constraints."""
 
-    constraints_lin_ineq: Tuple[ContinuousLinearInequalityConstraint, ...] = field(
+    constraints_lin_ineq: tuple[ContinuousLinearInequalityConstraint, ...] = field(
         converter=to_tuple, factory=tuple
-=======
-    parameters: list[NumericalContinuousParameter] = field(
-        validator=lambda _1, _2, x: validate_parameter_names(x)
-    )
-    """The list of parameters of the subspace."""
-
-    constraints_lin_eq: list[ContinuousLinearEqualityConstraint] = field(factory=list)
-    """List of linear equality constraints."""
-
-    constraints_lin_ineq: list[ContinuousLinearInequalityConstraint] = field(
-        factory=list
->>>>>>> 0926594a
     )
     """List of linear inequality constraints."""
 
@@ -122,11 +105,7 @@
     def from_dataframe(
         cls,
         df: pd.DataFrame,
-<<<<<<< HEAD
         parameters: Optional[Sequence[ContinuousParameter]] = None,
-=======
-        parameters: Optional[list[NumericalContinuousParameter]] = None,
->>>>>>> 0926594a
     ) -> SubspaceContinuous:
         """Create a hyperrectangle-shaped continuous subspace from a dataframe.
 
@@ -178,11 +157,7 @@
         return len(self.parameters) == 0
 
     @property
-<<<<<<< HEAD
-    def param_names(self) -> Tuple[str, ...]:
-=======
-    def param_names(self) -> list[str]:
->>>>>>> 0926594a
+    def param_names(self) -> tuple[str, ...]:
         """Return list of parameter names."""
         return tuple(p.name for p in self.parameters)
 
