"""Functionality for multi-target objectives."""

<<<<<<< HEAD
from __future__ import annotations

=======
import gc
>>>>>>> 5e998daf
import warnings
from typing import TYPE_CHECKING, ClassVar

import pandas as pd
from attrs import define, field
from attrs.validators import deep_iterable, instance_of, min_len
from typing_extensions import override

from baybe.objectives.base import Objective
from baybe.objectives.validation import validate_target_names
from baybe.targets.base import Target
from baybe.targets.numerical import NumericalTarget
from baybe.utils.basic import is_all_instance, to_tuple
from baybe.utils.dataframe import transform_target_columns

if TYPE_CHECKING:
    from botorch.acquisition.objective import MCAcquisitionObjective


@define(frozen=True, slots=False)
class ParetoObjective(Objective):
    """An objective handling multiple targets in a Pareto sense."""

    is_multi_output: ClassVar[bool] = True
    # See base class.

    _targets: tuple[Target, ...] = field(
        converter=to_tuple,
        validator=[
            min_len(2),
            deep_iterable(member_validator=instance_of(Target)),
            validate_target_names,
        ],
        alias="targets",
    )
    "The targets considered by the objective."

    @override
    @property
    def targets(self) -> tuple[Target, ...]:
        return self._targets

    @override
    @property
    def n_outputs(self) -> int:
        return len(self._targets)

    @override
    def to_botorch(self) -> MCAcquisitionObjective:
        assert is_all_instance(self.targets, NumericalTarget)

        import torch
        from botorch.acquisition.multi_objective.objective import (
            GenericMCMultiOutputObjective,
        )

        return GenericMCMultiOutputObjective(
            lambda samples, X: torch.stack(
                [
                    t.total_transformation.to_botorch_objective(keep_dimension=True)(
                        samples[..., i]
                    )
                    for i, t in enumerate(self.targets)
                ],
                dim=-1,
            )
        )

    @override
    def transform(
        self,
        df: pd.DataFrame | None = None,
        /,
        *,
        allow_missing: bool = False,
        allow_extra: bool | None = None,
        data: pd.DataFrame | None = None,
    ) -> pd.DataFrame:
        # >>>>>>>>>> Deprecation
        if not ((df is None) ^ (data is None)):
            raise ValueError(
                "Provide the dataframe to be transformed as first positional argument."
            )

        if data is not None:
            df = data
            warnings.warn(
                "Providing the dataframe via the `data` argument is deprecated and "
                "will be removed in a future version. Please pass your dataframe "
                "as positional argument instead.",
                DeprecationWarning,
            )

        # Mypy does not infer from the above that `df` must be a dataframe here
        assert isinstance(df, pd.DataFrame)

        if allow_extra is None:
            allow_extra = True
            if set(df.columns) - {p.name for p in self.targets}:
                warnings.warn(
                    "For backward compatibility, the new `allow_extra` flag is set "
                    "to `True` when left unspecified. However, this behavior will be "
                    "changed in a future version. If you want to invoke the old "
                    "behavior, please explicitly set `allow_extra=True`.",
                    DeprecationWarning,
                )
        # <<<<<<<<<< Deprecation

        return transform_target_columns(
            df, self.targets, allow_missing=allow_missing, allow_extra=allow_extra
        )


# Collect leftover original slotted classes processed by `attrs.define`
gc.collect()<|MERGE_RESOLUTION|>--- conflicted
+++ resolved
@@ -1,11 +1,8 @@
 """Functionality for multi-target objectives."""
 
-<<<<<<< HEAD
 from __future__ import annotations
 
-=======
 import gc
->>>>>>> 5e998daf
 import warnings
 from typing import TYPE_CHECKING, ClassVar
 
