"""Functionality for managing DOE campaigns. Main point of interaction via Python."""

from __future__ import annotations

import json
<<<<<<< HEAD
from typing import List, Tuple
=======
>>>>>>> 0926594a

import cattrs
import numpy as np
import pandas as pd
from attrs import define, field

from baybe.exceptions import DeprecationError
from baybe.objective import Objective
from baybe.parameters.base import Parameter
from baybe.recommenders.base import RecommenderProtocol
from baybe.recommenders.meta.sequential import TwoPhaseMetaRecommender
from baybe.searchspace.core import (
    SearchSpace,
    validate_searchspace_from_config,
)
from baybe.serialization import SerialMixin, converter
from baybe.targets.base import Target
from baybe.telemetry import (
    TELEM_LABELS,
    telemetry_record_recommended_measurement_percentage,
    telemetry_record_value,
)
from baybe.utils.boolean import eq_dataframe


@define
class Campaign(SerialMixin):
    """Main class for interaction with BayBE.

    Campaigns define and record an experimentation process, i.e. the execution of a
    series of measurements and the iterative sequence of events involved.

    In particular, a campaign:
        * Defines the objective of an experimentation process.
        * Defines the search space over which the experimental parameter may vary.
        * Defines a recommender for exploring the search space.
        * Records the measurement data collected during the process.
        * Records metadata about the progress of the experimentation process.
    """

    # DOE specifications
    searchspace: SearchSpace = field()
    """The search space in which the experiments are conducted."""

    objective: Objective = field()
    """The optimization objective."""

    recommender: RecommenderProtocol = field(factory=TwoPhaseMetaRecommender)
    """The employed recommender"""

    # Metadata
    n_batches_done: int = field(default=0, init=False)
    """The number of already processed batches."""

    n_fits_done: int = field(default=0, init=False)
    """The number of fits already done."""

    # Private
    _measurements_exp: pd.DataFrame = field(
        factory=pd.DataFrame, eq=eq_dataframe, init=False
    )
    """The experimental representation of the conducted experiments."""

    _cached_recommendation: pd.DataFrame = field(
        factory=pd.DataFrame, eq=eq_dataframe, init=False
    )
    """The cached recommendations."""

    # Deprecation
    numerical_measurements_must_be_within_tolerance: bool = field(default=None)
    """Deprecated! Raises an error when used."""

    def __str__(self) -> str:
        start_bold = "\033[1m"
        end_bold = "\033[0m"

        # Get str representation of campaign fields
        fields_to_print = [self.searchspace, self.objective, self.recommender]
        fields_str = "\n\n".join(str(x) for x in fields_to_print)

        # Put all relevant attributes of the campaign in one string
        campaign_str = f"""{start_bold}Campaign{end_bold}
        \n{start_bold}Meta Data{end_bold}\nBatches Done: {self.n_batches_done}
        \rFits Done: {self.n_fits_done}\n\n{fields_str}\n"""

        return campaign_str.replace("\n", "\n ").replace("\r", "\r ")

    strategy: RecommenderProtocol = field(default=None)
    """Deprecated! Raises an error when used."""

    @numerical_measurements_must_be_within_tolerance.validator
    def _validate_tolerance_flag(self, _, value) -> None:
        """Raise a DeprecationError if the tolerance flag is used."""
        if value is not None:
            raise DeprecationError(
                f"Passing 'numerical_measurements_must_be_within_tolerance' to "
                f"the constructor is deprecated. The flag has become a parameter of "
                f"{self.__class__.__name__}.{Campaign.add_measurements.__name__}."
            )

    @strategy.validator
    def _validate_strategy(self, _, value) -> None:
        """Raise a DeprecationError if the strategy attribute is used."""
        if value is not None:
            raise DeprecationError(
                "Passing 'strategy' to the constructor is deprecated. The attribute "
                "has been renamed to 'recommender'."
            )

    @property
    def measurements(self) -> pd.DataFrame:
        """The experimental data added to the Campaign."""
        return self._measurements_exp

    @property
<<<<<<< HEAD
    def parameters(self) -> Tuple[Parameter, ...]:
=======
    def parameters(self) -> list[Parameter]:
>>>>>>> 0926594a
        """The parameters of the underlying search space."""
        return self.searchspace.parameters

    @property
    def targets(self) -> list[Target]:
        """The targets of the underlying objective."""
        return self.objective.targets

    @property
    def _measurements_parameters_comp(self) -> pd.DataFrame:
        """The computational representation of the measured parameters."""
        if len(self._measurements_exp) < 1:
            return pd.DataFrame()
        return self.searchspace.transform(self._measurements_exp)

    @property
    def _measurements_targets_comp(self) -> pd.DataFrame:
        """The computational representation of the measured targets."""
        if len(self._measurements_exp) < 1:
            return pd.DataFrame()
        return self.objective.transform(self._measurements_exp)

    @classmethod
    def from_config(cls, config_json: str) -> Campaign:
        """Create a campaign from a configuration JSON.

        Args:
            config_json: The string with the configuration JSON.

        Returns:
            The constructed campaign.
        """
        from baybe.deprecation import compatibilize_config

        config = json.loads(config_json)

        # Temporarily enable backward compatibility
        config = compatibilize_config(config)

        return converter.structure(config, Campaign)

    @classmethod
    def validate_config(cls, config_json: str) -> None:
        """Validate a given campaign configuration JSON.

        Args:
            config_json: The JSON that should be validated.
        """
        from baybe.deprecation import compatibilize_config

        config = json.loads(config_json)

        # Temporarily enable backward compatibility
        config = compatibilize_config(config)

        _validation_converter.structure(config, Campaign)

    def add_measurements(
        self,
        data: pd.DataFrame,
        numerical_measurements_must_be_within_tolerance: bool = True,
    ) -> None:
        """Add results from a dataframe to the internal database.

        Each addition of data is considered a new batch. Added results are checked for
        validity. Categorical values need to have an exact match. For numerical values,
        a campaign flag determines if values that lie outside a specified tolerance
        are accepted.
        Note that this modifies the provided data in-place.

        Args:
            data: The data to be added (with filled values for targets). Preferably
                created via :func:`baybe.campaign.Campaign.recommend`.
            numerical_measurements_must_be_within_tolerance: Flag indicating if
                numerical parameters need to be within their tolerances.

        Raises:
            ValueError: If one of the targets has missing values or NaNs in the provided
                dataframe.
            TypeError: If the target has non-numeric entries in the provided dataframe.
        """
        # Invalidate recommendation cache first (in case of uncaught exceptions below)
        self._cached_recommendation = pd.DataFrame()

        # Check if all targets have valid values
        for target in self.targets:
            if data[target.name].isna().any():
                raise ValueError(
                    f"The target '{target.name}' has missing values or NaNs in the "
                    f"provided dataframe. Missing target values are not supported."
                )
            if data[target.name].dtype.kind not in "iufb":
                raise TypeError(
                    f"The target '{target.name}' has non-numeric entries in the "
                    f"provided dataframe. Non-numeric target values are not supported."
                )

        # Check if all targets have valid values
        for param in self.parameters:
            if data[param.name].isna().any():
                raise ValueError(
                    f"The parameter '{param.name}' has missing values or NaNs in the "
                    f"provided dataframe. Missing parameter values are not supported."
                )
            if param.is_numeric and (data[param.name].dtype.kind not in "iufb"):
                raise TypeError(
                    f"The numerical parameter '{param.name}' has non-numeric entries in"
                    f" the provided dataframe."
                )

        # Update meta data
        # TODO: refactor responsibilities
        self.searchspace.discrete.mark_as_measured(
            data, numerical_measurements_must_be_within_tolerance
        )

        # Read in measurements and add them to the database
        self.n_batches_done += 1
        to_insert = data.copy()
        to_insert["BatchNr"] = self.n_batches_done
        to_insert["FitNr"] = np.nan

        self._measurements_exp = pd.concat(
            [self._measurements_exp, to_insert], axis=0, ignore_index=True
        )

        # Telemetry
        telemetry_record_value(TELEM_LABELS["COUNT_ADD_RESULTS"], 1)
        telemetry_record_recommended_measurement_percentage(
            self._cached_recommendation,
            data,
            self.parameters,
            numerical_measurements_must_be_within_tolerance,
        )

    def recommend(
        self,
        batch_size: int = 5,
        batch_quantity: int = None,  # type: ignore[assignment]
    ) -> pd.DataFrame:
        """Provide the recommendations for the next batch of experiments.

        Args:
            batch_size: Number of requested recommendations.
            batch_quantity: Deprecated! Use ``batch_size`` instead.

        Returns:
            Dataframe containing the recommendations in experimental representation.

        Raises:
            ValueError: If ``batch_size`` is smaller than 1.
        """
        if batch_quantity is not None:
            raise DeprecationError(
                f"Passing the keyword 'batch_quantity' to "
                f"'{self.__class__.__name__}.{self.recommend.__name__}' is deprecated. "
                f"Use 'batch_size' instead."
            )

        if batch_size < 1:
            raise ValueError(
                f"You must at least request one recommendation per batch, but provided "
                f"{batch_size=}."
            )

        # If there are cached recommendations and the batch size of those is equal to
        # the previously requested one, we just return those
        if len(self._cached_recommendation) == batch_size:
            return self._cached_recommendation

        # Update recommendation meta data
        if len(self._measurements_exp) > 0:
            self.n_fits_done += 1
            self._measurements_exp.fillna({"FitNr": self.n_fits_done}, inplace=True)

        # Get the recommended search space entries
        rec = self.recommender.recommend(
            self.searchspace,
            batch_size,
            self._measurements_parameters_comp,
            self._measurements_targets_comp,
        )

        # Cache the recommendations
        self._cached_recommendation = rec.copy()

        # Telemetry
        telemetry_record_value(TELEM_LABELS["COUNT_RECOMMEND"], 1)
        telemetry_record_value(TELEM_LABELS["BATCH_SIZE"], batch_size)

        return rec


def _add_version(dict_: dict) -> dict:
    """Add the package version to the created dictionary."""
    from baybe import __version__

    return {**dict_, "version": __version__}


# Register de-/serialization hooks
unstructure_hook = cattrs.gen.make_dict_unstructure_fn(
    Campaign,
    converter,
    _cattrs_include_init_false=True,
    # TODO: Remove once deprecation got expired:
    numerical_measurements_must_be_within_tolerance=cattrs.override(omit=True),
    strategy=cattrs.override(omit=True),
)
structure_hook = cattrs.gen.make_dict_structure_fn(
    Campaign, converter, _cattrs_include_init_false=True
)
converter.register_unstructure_hook(
    Campaign, lambda x: _add_version(unstructure_hook(x))
)
converter.register_structure_hook(Campaign, structure_hook)


# Converter for config validation
_validation_converter = converter.copy()
_validation_converter.register_structure_hook(
    SearchSpace, validate_searchspace_from_config
)<|MERGE_RESOLUTION|>--- conflicted
+++ resolved
@@ -3,10 +3,6 @@
 from __future__ import annotations
 
 import json
-<<<<<<< HEAD
-from typing import List, Tuple
-=======
->>>>>>> 0926594a
 
 import cattrs
 import numpy as np
@@ -122,11 +118,7 @@
         return self._measurements_exp
 
     @property
-<<<<<<< HEAD
-    def parameters(self) -> Tuple[Parameter, ...]:
-=======
-    def parameters(self) -> list[Parameter]:
->>>>>>> 0926594a
+    def parameters(self) -> tuple[Parameter, ...]:
         """The parameters of the underlying search space."""
         return self.searchspace.parameters
 
