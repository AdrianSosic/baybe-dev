"""Base classes for target transformations."""

from __future__ import annotations

from abc import ABC, abstractmethod
<<<<<<< HEAD
from collections.abc import Callable
from typing import TYPE_CHECKING
=======
from typing import TYPE_CHECKING, TypeVar
>>>>>>> 09b0d610

from attrs import define
from typing_extensions import override

from baybe.serialization.mixin import SerialMixin
from baybe.utils.basic import is_all_instance
from baybe.utils.dataframe import to_tensor
from baybe.utils.interval import Interval

if TYPE_CHECKING:
    from botorch.acquisition.objective import MCAcquisitionObjective
    from torch import Tensor

_TTransformation = TypeVar("_TTransformation", bound="Transformation")


def _image_equals_codomain(cls: type[_TTransformation], /) -> type[_TTransformation]:
    """Make the image of a transformation identical to its codomain."""
    cls.get_image = cls.get_codomain  # type: ignore[method-assign]
    return cls


@define
class Transformation(SerialMixin, ABC):
    """Abstract base class for all transformations."""

    @abstractmethod
    def __call__(self, x: Tensor, /) -> Tensor:
        """Transform a given input tensor."""

    @abstractmethod
    def get_codomain(self, interval: Interval | None = None, /) -> Interval:
        """Get the codomain of a certain interval (assuming transformation continuity).

        In accordance with the mathematical definition of a function's `codomain
        <https://en.wikipedia.org/wiki/Codomain>`_, we define the codomain of a given
        :class:`~baybe.utils.interval.Interval` under a certain (assumed continuous)
        :class:`~Transformation` to be an :class:`~baybe.utils.interval.Interval`
        guaranteed to contain all possible outcomes when the :class:`~Transformation` is
        applied to all points in the input :class:`~baybe.utils.interval.Interval`. In
        cases where the image cannot exactly be computed, it is often still possible to
        compute a codomain. The codomain always contains the image, but might be larger.
        """

    def get_image(self, interval: Interval | None = None, /) -> Interval:
        """Get the image of a certain interval (assuming transformation continuity).

        In accordance with the mathematical definition of a function's `image
        <https://en.wikipedia.org/wiki/Image_(mathematics)>`_, we define the image of a
        given :class:`~baybe.utils.interval.Interval` under a certain (assumed
        continuous) :class:`~Transformation` to be the smallest
        :class:`~baybe.utils.interval.Interval` containing all possible outcomes when
        the :class:`~Transformation` is applied to all points in the input
        :class:`~baybe.utils.interval.Interval`.
        """
        # By default, it is assumed that the exact image of an interval cannot be
        # computed but only the codomain is available (see :meth:`get_codomain`).
        # Transformations that can provide the exact image should override this method.
        raise NotImplementedError(
            f"The exact image of the interval cannot be computed. "
            f"If sufficient, use '{self.get_codomain.__name__}' instead."
        )

    def to_botorch_objective(self) -> MCAcquisitionObjective:
        """Convert to BoTorch objective."""
        from botorch.acquisition.objective import GenericMCObjective

        return GenericMCObjective(lambda samples, X: self(samples))

    def chain(self, transformation: Transformation, /) -> Transformation:
        """Chain another transformation with the existing one."""
        return self | transformation

    def negate(self) -> Transformation:
        """Negate the output of the transformation."""
        from baybe.transformations.basic import AffineTransformation

        return self | AffineTransformation(factor=-1)

    def clamp(
        self, min: float = float("-inf"), max: float = float("inf")
    ) -> Transformation:
        """Clamp the output of the transformation."""
        if min == float("-inf") and max == float("inf"):
            raise ValueError(
                "A clamping transformation requires at least one finite boundary value."
            )
        from baybe.transformations.basic import ClampingTransformation

        return self | ClampingTransformation(min, max)

    def abs(self) -> Transformation:
        """Take the absolute value of the output of the transformation."""
        from baybe.transformations.basic import AbsoluteTransformation

        return self | AbsoluteTransformation()

    def __add__(self, other: Transformation | int | float) -> Transformation:
<<<<<<< HEAD
        """Add a constant or the output from another transformation."""
=======
        """Add a constant or the output of another transformation."""
>>>>>>> 09b0d610
        if isinstance(other, Transformation):
            from baybe.transformations import AdditiveTransformation

            return AdditiveTransformation([self, other])
        if isinstance(other, (int, float)):
            from baybe.transformations import AffineTransformation

            return self | AffineTransformation(shift=other)
        return NotImplemented

<<<<<<< HEAD
    def __sub__(self, other: int | float) -> Transformation:
        """Subtract a constant from the output of the transformation."""
        if isinstance(other, (int, float)):
            from baybe.transformations import AffineTransformation

            return self | AffineTransformation(shift=-other)
        return NotImplemented

    def __mul__(self, other: Transformation | int | float) -> Transformation:
        """Multiply with a constant or the output from another transformation."""
=======
    def __mul__(self, other: Transformation | int | float) -> Transformation:
        """Multiply with a constant or the output of another transformation."""
>>>>>>> 09b0d610
        if isinstance(other, Transformation):
            from baybe.transformations import MultiplicativeTransformation

            return MultiplicativeTransformation([self, other])
        if isinstance(other, (int, float)):
            from baybe.transformations import AffineTransformation

<<<<<<< HEAD
            return self | AffineTransformation(shift=other)
        return NotImplemented

    def __truediv__(self, other: int | float) -> Transformation:
        """Divide the output of the transformation by a constant."""
        if isinstance(other, (int, float)):
            from baybe.transformations import AffineTransformation

            if other == 0:
                raise ValueError("Division by zero is not allowed.")
            return self | AffineTransformation(factor=1 / other)
        return NotImplemented

    def __or__(self, other: Transformation | Callable) -> Transformation:
        """Chain the transformation with another one."""
=======
            return self | AffineTransformation(factor=other)
        return NotImplemented

    def __or__(self, other: Transformation) -> Transformation:
        """Chain the transformation with another one. Inspired by the Unix "pipe"."""
>>>>>>> 09b0d610
        from baybe.transformations import (
            AffineTransformation,
            ChainedTransformation,
            IdentityTransformation,
            combine_affine_transformations,
        )

        if isinstance(other, IdentityTransformation):
            return self
        if is_all_instance(t := [self, other], AffineTransformation):
            return combine_affine_transformations(*t)
        if isinstance(other, Transformation):
            return ChainedTransformation([self, other])
<<<<<<< HEAD
        if callable(other):
            from baybe.transformations.basic import CustomTransformation

            return self | CustomTransformation(other)
=======
>>>>>>> 09b0d610
        return NotImplemented

    @classmethod
    def __torch_function__(cls, func, types, args=(), kwargs=None):
        """Chain the transformation with a given torch callable."""
        if not (
            len(args) == 1 and isinstance(args[0], Transformation) and kwargs is None
        ):
            raise ValueError(
                "Composing transformations with torch operations is only supported "
                "if the transformation enters as the only (positional) argument."
            )

        from baybe.transformations.basic import CustomTransformation

        return args[0] | CustomTransformation(func)


@_image_equals_codomain
class MonotonicTransformation(Transformation, ABC):
    """Abstract base class for monotonic transformations."""

    @override
    def get_codomain(self, interval: Interval | None = None, /) -> Interval:
        interval = Interval.create(interval)
        return Interval(
            *sorted(
                [
                    self(to_tensor(interval.lower)).item(),
                    self(to_tensor(interval.upper)).item(),
                ]
            )
        )<|MERGE_RESOLUTION|>--- conflicted
+++ resolved
@@ -3,12 +3,8 @@
 from __future__ import annotations
 
 from abc import ABC, abstractmethod
-<<<<<<< HEAD
 from collections.abc import Callable
-from typing import TYPE_CHECKING
-=======
 from typing import TYPE_CHECKING, TypeVar
->>>>>>> 09b0d610
 
 from attrs import define
 from typing_extensions import override
@@ -107,11 +103,7 @@
         return self | AbsoluteTransformation()
 
     def __add__(self, other: Transformation | int | float) -> Transformation:
-<<<<<<< HEAD
-        """Add a constant or the output from another transformation."""
-=======
         """Add a constant or the output of another transformation."""
->>>>>>> 09b0d610
         if isinstance(other, Transformation):
             from baybe.transformations import AdditiveTransformation
 
@@ -122,7 +114,6 @@
             return self | AffineTransformation(shift=other)
         return NotImplemented
 
-<<<<<<< HEAD
     def __sub__(self, other: int | float) -> Transformation:
         """Subtract a constant from the output of the transformation."""
         if isinstance(other, (int, float)):
@@ -132,11 +123,7 @@
         return NotImplemented
 
     def __mul__(self, other: Transformation | int | float) -> Transformation:
-        """Multiply with a constant or the output from another transformation."""
-=======
-    def __mul__(self, other: Transformation | int | float) -> Transformation:
         """Multiply with a constant or the output of another transformation."""
->>>>>>> 09b0d610
         if isinstance(other, Transformation):
             from baybe.transformations import MultiplicativeTransformation
 
@@ -144,8 +131,7 @@
         if isinstance(other, (int, float)):
             from baybe.transformations import AffineTransformation
 
-<<<<<<< HEAD
-            return self | AffineTransformation(shift=other)
+            return self | AffineTransformation(factor=other)
         return NotImplemented
 
     def __truediv__(self, other: int | float) -> Transformation:
@@ -159,14 +145,7 @@
         return NotImplemented
 
     def __or__(self, other: Transformation | Callable) -> Transformation:
-        """Chain the transformation with another one."""
-=======
-            return self | AffineTransformation(factor=other)
-        return NotImplemented
-
-    def __or__(self, other: Transformation) -> Transformation:
         """Chain the transformation with another one. Inspired by the Unix "pipe"."""
->>>>>>> 09b0d610
         from baybe.transformations import (
             AffineTransformation,
             ChainedTransformation,
@@ -180,13 +159,10 @@
             return combine_affine_transformations(*t)
         if isinstance(other, Transformation):
             return ChainedTransformation([self, other])
-<<<<<<< HEAD
         if callable(other):
             from baybe.transformations.basic import CustomTransformation
 
             return self | CustomTransformation(other)
-=======
->>>>>>> 09b0d610
         return NotImplemented
 
     @classmethod
