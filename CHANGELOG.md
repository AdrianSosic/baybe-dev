# Changelog
All notable changes to this project will be documented in this file.

The format is based on [Keep a Changelog](https://keepachangelog.com/en/1.0.0/),
and this project adheres to [Semantic Versioning](https://semver.org/spec/v2.0.0.html).

## [Unreleased]
### Added
- `transformations` subpackage 
- New `NumericalTarget` interface, including advanced machinery for defining and
  manipulating target transformations based on the new `Transformation` class hierarchy
- `match_bell` and `match_triangular` convenience constructors to `NumericalTarget`
  for reproducing the legacy `MATCH` modes
- `normalized_ramp` convenience constructor to `NumericalTarget` for reproducing the
  legacy behavior when imposing bounds on `MIN`/`MAX` targets
- `normalized_sigmoid`, `match_absolute`, `match_quadratic` and `match_power`
  convenience constructors to `NumericalTarget` enabling additional matching/normalizing
  behaviors 
- Full support for accessing posterior information of `NumericalTarget`, i.e. now
  including settings considered `MATCH` mode in the legacy interface, as well as targets
  used in `DesirabilityObjective`
- `as_pre_transformation` flag to `DesirabilityObjective` for controlling whether the 
  desirability transformation is applied before or after model fitting
- `supports_partial_measurements` property to `Objective`
- `is_normalized` property to `NumericalTarget`
- `negate`, `normalize`, `abs`, `clamp`, `log`, `exp` and `power` methods to
  `NumericalTarget` for easy creation of transformed targets from existing ones
- Addition and multiplication dunder methods (for scalar values) to `NumericalTarget`
- `get_image` method to `NumericalTarget` for computing the images of transformed
  target value ranges
- Support for non-normalized targets in `DesirabilityObjective`
- `Objective.to_botorch` method for converting objectives to BoTorch
- `qEHVI` and `qLogEHVI` acquisition functions (in addition to their noisy variants)
- Tests for migrating to new `NumericalTarget` interface
- API diagram in user guide
- `Metadata` and `MeasurableMetadata` classes providing optional information for BayBE
  objects
- `Objective` now has a `metadata` attribute as well as a `description` property
- `Target` and `Parameter` now have a `metadata` attribute as well as `description` and
  `unit` properties
- `FPSRecommender` now optionally uses the fpsample library (if installed) with fallback
  to internal implementation. The use of `fpsample` can be deactivated by setting the
  environment variable `BAYBE_USE_FPSAMPLE`
- `farthest_point_sampling` now also supports a collection of integers for 
  `initialization`, using them for pre-selecting points 

### Changed
<<<<<<< HEAD
- The behavior of `NumericalTarget` is no longer defined via a `mode` (i.e. `MIN`,
  `MAX`, `MATCH` in legacy interface) but controlled using a minimization flag and
  corresponding target transformations. This allows for more flexible target
  definitions, makes invalid target configurations unrepresentable, and is in line with
  the definition of mathematical optimization problems. Also, it avoids the need to
  explicitly specify an irrelevant optimization direction in the context of active
  learning.
- By default, `DesirabilityObjective` now fits separate models for each target, rather
  than modeling only the scalarized desirability value (see new
  `DesirabilityObjective.as_pre_transformation` flag). As a result, posterior
  evaluations now return information for each target individually, instead of just for
  the desirability value.
- Objective transformations (both tensor and dataframe based) now always use the Torch
  computation route, avoiding the need for duplicated transformation logic
- Specifying bounds for `Interval` is now optional
=======
- `unstructure_base` and `get_base_structure_hook` (de-)serialization utilities
  have been replaced with `unstructure_with_type` and `make_base_structure_hook`
- `to_dict` and `to_json` now accept an optional Boolean `add_type` argument
>>>>>>> 68c5faeb

### Fixed
- It is no longer possible to use identical names between parameters and targets
- Random seed context is correctly set within benchmarks
- Measurement input validation now respects typical tolerances associated with floating
  point representation inaccuracy
- Exotic serialization issues with constraints and conditions arising from missing
  converters for floats
- `MetaRecommender`'s no longer expose their private attributes via the constructor

### Removed
- Telemetry
- Option to specify reference values for `add_fake_measurements`
- `convert_bounds` utility (since now equivalent to `Interval.create`)
- `geom_mean` utility 

### Deprecations
- Creating `NumericalTarget`s using a `mode` argument
- `TargetMode` and `TargetTransformation` enums
- `linear_transform`, `triangular_transform` and `bell_transform` functions

### Expired Deprecations (from 0.10.*)
- `SequentialGreedyRecommender` class
- `SubspaceContinuous.samples_random` method
- `SubspaceContinuous.samples_full_factorial` method
- `data` argument to `transform` method of search space classes
- Automatically setting `allow_extra=True` in `transform` methods of search space
  classes when left unspecified

## [0.13.2] - 2025-07-09
### Changed
- Lockfiles are now generated using `uv lock` and consumed using `uv sync`

### Fixed
- The Python version specifier now also allows patch versions of Python 3.13

## [0.13.1] - 2025-06-06
- Support for Python 3.13
- `random_tie_break` flag to `farthest_point_sampling` to toggle between 
  random or deterministic sampling for equidistant cases
- `random_tie_break` and `initialization` attributes to `FPSRecommender` to
  control sampling in `farthest_point_sampling`
- Flag for toggling parallel computation in `simulate_scenarios`
- Additional transfer learning and synthetic benchmarks
- Utility `normalize_input_dtypes` for ensuring all input dataframe columns have the
  expected dtypes
- `CompositeSurrogate` now has a `_posterior_comp` method similar to `Surrogate`
- `SHAPInsight.explain_target` method for computing explanations for only a specific 
  target

### Changed
- `CategoricalParameter` and `TaskParameter` now also allow Boolean entries as 
  `values` and `active_values`
- `SubspaceDiscrete.from_dataframe` now handles purely Boolean columns differently, 
  inferring a `CategoricalParameter` with `INT` encoding for them
- `SHAPInsight.explain` now returns a tuple of explanations that contains one 
  explanation for each surrogate model used by the (possibly multi-output) objective
- `SHAPInsight.plot` now has the optional `target_index` argument, enabling users to 
  select for which target they want to plot the shap assessment (default is the first 
  target)
- `add_measurements`, `update_measurements`, `fuzzy_row_match` and some `.recommend` 
  calls now operate on dtype-normalized copies of the input if it contained unexpected
  dtypes for a parameter or target
- `scikit-learn` and `scipy` are now lazy-loaded
- Validity of optional `model_params` attribute of `RandomForestSurrogate`, 
  `NGBoostSurrogate` and `BayesianLinearSurrogate` is now checked via a hardcoded 
  `TypedDict` instead of dynamically retrieved specifications, required for 
  lazy-loading related packages
- `CustomONNXSurrogate.onnx_str` is no longer validated before being used

### Fixed
- Using `PosteriorStandardDeviation` with `MIN` targets no longer results in 
  minimization of the acquisition function
- Added missing garbage collection call to `pareto.py`, potentially solving 
  serialization issues in certain cases
- `catch_constant_targets` decorator is now properly typed
- Incorrect normalization of explanation shapes for `SHAPInsight`

### Removed
- `SHAPInsight.uses_shap_explainer`

## [0.13.0] - 2025-04-16
### Added
- `extras` group for installing all dependencies required for optional features
- Support for NumPy 2.0+
- `ParetoObjective` class for Pareto optimization of multiple targets and corresponding
  `qNoisyExpectedHypervolumeImprovement` / `qLogNoisyExpectedHypervolumeImprovement` /
  `qLogNParEGO` acquisition functions
- Composite surrogates now drop rows containing NaNs (separately for each target), 
  effectively enabling partial measurements
- `SubstanceParameter`, `CustomDiscreteParameter` and `CategoricalParameter` now also 
  support restricting the search space via `active_values`, while `values` continue to 
  identify allowed measurement inputs
- `Campaign.posterior_stats` and `Surrogate.posterior_stats` as convenience methods for
  providing statistical measures about the target predictions of a given set of
  candidates
- `acquisition_values` and `joint_acquisition_value` convenience methods to
  `Campaign` and `BayesianRecommender` for computing acquisition values
- `Campaign.get_acquisition_function` and `BayesianRecommender.get_acquisition_function`
  convenience methods for retrieving the underlying acquisition function
- `AcquisitionFunction.evaluate` convenience method for computing acquisition values
  from candidates in experimental representation
- `qPSTD` acquisition function
- `BCUT2D` encoding for `SubstanceParameter`
- `SHAPInsight` now supports the `waterfall` plot type
- Cardinality constraints sections to the user guide
- `ContinuousCardinalityConstraint` is now compatible with `BotorchRecommender`
- Attribute `max_n_subspaces` to `BotorchRecommender`, allowing to control
  optimization behavior in the presence of cardinality constraints
- `Surrogate.replicate` method for making single-target surrogate models multi-target
  compatible
- `CompositeSurrogate` class for composing multi-target surrogates from single-target
  surrogates
- `is_multi_output` attribute to `Objective`
- `supports_multi_output` attribute/property to `Surrogate`/`AcquisitionFunction`
- `n_outputs` property to `Objective`
- Attribute `relative_threshold` and method `get_absolute_thresholds` to 
  `ContinuousCardinalityConstraint` for handling inactivity ranges
- Utilities `inactive_parameter_combinations` and`n_inactive_parameter_combinations` 
  to both `ContinuousCardinalityConstraint`and `SubspaceContinuous` for iterating
  over cardinality-constrained parameter sets
- Utilities `activate_parameter` and `is_cardinality_fulfilled` for enforcing and
  validating cardinality constraints
- Utility `is_inactive` for determining if parameters are inactive
- A `MinimumCardinalityViolatedWarning` is triggered when minimum cardinality
  constraints are violated
- Stored benchmarking results now include the Python environment and version

### Changed
- Targets are now allowed to contain NaN, deferring potential failure to attempted 
  recommendation instead of data ingestion
- For label-like parameters, `SubspaceDiscrete` now only includes parameter values 
  that are in `active_values`
- The default value for `sequential_continuous` in `BotorchRecommender` has been 
  changed to `True`
- `SHAPInsight` now allows explanation input that has additional columns compared to 
  the background data (will be ignored)
- Acquisition function indicator `is_mc` has been removed in favor of new indicators 
  `supports_batching` and `supports_pending_experiments`
- `fuzzy_row_match` now uses vectorized operations, resulting in a speedup of matching 
  measurements to the search space between 4x and 40x
- Model scaling now uses the parameter bounds instead of the search space bounds
- `benchmarks` module now accepts a list of domains to be executed
- Construction of BoTorch acquisition functions has been redesigned from ground up
- `ngboost` is now an optional dependency
- `setuptools-scm` is now an optional dependency, used for improved version inference
- `create_example_plots`, `to_string` and `indent` have been relocated within utils

### Fixed
- Incorrect optimization direction with `PSTD` with a single minimization target
- Provide version fallback in case scm fails to infer version during installation

### Removed
- `fuzzy_row_match` will no longer warn about entries not matching to the search space 
- `funcy` dependency
- `scikit-learn-extra` dependency by integrating relevant code parts into `baybe`

### Expired Deprecations (from 0.9.*)
- `baybe.objective` namespace 
- `acquisition_function_cls` constructor parameter for `BayesianRecommender`
- `VarUCB` and `qVarUCB` acquisition functions

## [0.12.2] - 2025-01-31
### Changed
- More robust settings for the GP fitting
- The `beta` parameter of `UCB` and `qUCB` can now also take negative values

## [0.12.1] - 2025-01-29
### Changed
- Default of `allow_recommending_already_recommended` is changed back to `False`
  to avoid exploitation cycles ([#468](https://github.com/emdgroup/baybe/issues/468))

## [0.12.0] - 2025-01-28
### Breaking Changes 
- Lookup callables for simulation are now expected to accept/return dataframes with
  the corresponding parameter/target column labels

### Added
- SHAP explanations via the new `SHAPInsight` class
- Optional `insights` dependency group
- Insights user guide
- Example for a traditional mixture
- `allow_missing` and `allow_extra` keyword arguments to `Objective.transform`
- `add_noise_to_perturb_degenerate_rows` utility
- `benchmarks` subpackage for defining and running performance tests
– `Campaign.toggle_discrete_candidates` to dynamically in-/exclude discrete candidates
- `filter_df` utility for filtering dataframe content
- `arrays_to_dataframes` decorator to create lookups from array-based callables
- `DiscreteConstraint.get_valid` to conveniently access valid candidates
- Functionality for persisting benchmarking results on S3 from a manual pipeline run
- `remain_switched` option to `TwoPhaseMetaRecommender`
- `is_stateful` class variable to `MetaRecommender`
- `get_non_meta_recommender` method to `MetaRecommender`

### Changed
- `SubstanceParameter` encodings are now computed exclusively with the
  `scikit-fingerprints` package, granting access to all fingerprints available therein
- Example for slot-based mixtures has been revised and grouped together with the new 
  traditional mixture example
- Memory caching is now non-verbose
- `CustomDiscreteParameter` does not allow duplicated rows in `data` anymore
- De-/activating Polars via `BAYBE_DEACTIVATE_POLARS` now requires passing values
  compatible with `strtobool`
- All arguments to `MetaRecommender.select_recommender` are now optional
- `MetaRecommender`s can now be composed of other `MetaRecommender`s
- For performance reasons, search space manipulation using `polars` is no longer
  guaranteed to produce the same row order as the corresponding `pandas` operations
- `allow_repeated_recommendations` has been renamed to 
  `allow_recommending_already_recommended` and is now `True` by default

### Fixed
- Rare bug arising from degenerate `SubstanceParameter.comp_df` rows that caused
  wrong number of recommendations being returned
- `ContinuousConstraint`s can now be used in single point precision
- Search spaces are now stateless, preventing unintended side effects that could lead to
  incorrect candidate sets when reused in different optimization contexts
- `qNIPV` not working with single `MIN` targets
- Passing a `TargetTransformation` without passing `bounds` when creating a 
  `NumericalTarget` now raises an error
- Crash when using `ContinuousCardinalityConstraint` caused by an unintended interplay
  between constraints and dropped parameters yielding empty parameter sets
- Minimizing a single `NumericalTarget` with specified bounds/transformation via
  `SingleTargetObjective` no longer erroneously maximizes it
- `allow_*` flags are now context-aware, i.e. setting them in a context where they are
  irrelevant now raises an error instead of passing silently

### Removed
- `botorch_function_wrapper` utility for creating lookup callables

### Deprecations
- Passing a dataframe via the `data` argument to `Objective.transform` is no longer
  possible. The dataframe must now be passed as positional argument.
- The new `allow_extra` flag is automatically set to `True` in `Objective.transform`
  when left unspecified
- `get_transform_parameters` has been replaced with `get_transform_objects`
- Passing a dataframe via the `data` argument to `Target.transform` is no longer
  possible. The data must now be passed as a series as first positional argument.
- `SubstanceEncoding` value `MORGAN_FP`. As a replacement, `ECFP` with 1024 bits and
  radius of 4 can be used.
- `SubstanceEncoding` value `RDKIT`. As a replacement, `RDKIT2DDESCRIPTORS` can be used.
- The `metadata` attribute of `SubspaceDiscrete` no longer exists. Metadata is now
  exclusively handled by the `Campaign` class.
- `get_current_recommender` and `get_next_recommender` of `MetaRecommender` have become
  obsolete and calling them is no longer possible
- Passing `allow_*` flags to recommenders is no longer supported since the necessary
  metadata required for the flags is no longer available at that level. The
  functionality has been taken over by `Campaign`.

## [0.11.4] - 2025-01-27
### Changed
- Polars lazy streaming has been deactivated due to instabilities

### Fixed
- Improvement-based Monte Carlo acquisition functions now use the correct
  reference value for single-target minimization

## [0.11.3] - 2024-11-06
### Fixed
- `protobuf` dependency issue, version pin was removed

## [0.11.2] - 2024-10-11
### Added
- `n_restarts` and `n_raw_samples` keywords to configure continuous optimization
  behavior for `BotorchRecommender`
- User guide for utilities
- `mypy` rule expecting explicit `override` markers for method overrides

### Changed
- Utility `add_fake_results` renamed to `add_fake_measurements`
- Utilities `add_fake_measurements` and `add_parameter_noise` now also return the
  dataframe they modified in-place

### Fixed
- Leftover attrs-decorated classes are garbage collected before the subclass tree is
  traversed, avoiding sporadic serialization problems

## [0.11.1] - 2024-10-01
### Added
- Continuous linear constraints have been consolidated in the new
  `ContinuousLinearConstraint` class

### Changed
- `get_surrogate` now also returns the model for transformed single targets or
  desirability objectives

### Fixed
- Unsafe name-based matching of columns in `get_comp_rep_parameter_indices`

### Deprecations
- `ContinuousLinearEqualityConstraint` and `ContinuousLinearInequalityConstraint`
  replaced by `ContinuousLinearConstraint` with the corresponding `operator` keyword

## [0.11.0] - 2024-09-09
### Breaking Changes
- The public methods of `Surrogate` models now operate on dataframes in experimental
  representation instead of tensors in computational representation
- `Surrogate.posterior` models now returns a `Posterior` object
- `param_bounds_comp` of `SearchSpace`, `SubspaceDiscrete` and `SubspaceContinuous` has
  been replaced with `comp_rep_bounds`, which returns a dataframe

### Added
- `py.typed` file to enable the use of type checkers on the user side
- `IndependentGaussianSurrogate` base class for surrogate models providing independent 
  Gaussian posteriors for all candidates (cannot be used for batch prediction)
- `comp_rep_columns` property for `Parameter`, `SearchSpace`, `SubspaceDiscrete`
  and `SubspaceContinuous` classes
- New mechanisms for surrogate input/output scaling configurable per class
- `SurrogateProtocol` as an interface for user-defined surrogate architectures
- Support for binary targets via `BinaryTarget` class
- Support for bandit optimization via `BetaBernoulliMultiArmedBanditSurrogate` class
- Bandit optimization example
- `qThompsonSampling` acquisition function
- `BetaPrior` class
- `recommend` now accepts the `pending_experiments` argument, informing the algorithm
  about points that were already selected for evaluation
- Pure recommenders now have the `allow_recommending_pending_experiments` flag,
  controlling whether pending experiments are excluded from candidates in purely
  discrete search spaces
- `get_surrogate` and `posterior` methods to `Campaign`
- `tenacity` test dependency
- Multi-version documentation

### Changed
- The transition from experimental to computational representation no longer happens
  in the recommender but in the surrogate
- Fallback models created by `catch_constant_targets` are stored outside the surrogate
- `to_tensor` now also handles `numpy` arrays
- `MIN` mode of `NumericalTarget` is now implemented via the acquisition function
  instead of negating the computational representation
- Search spaces now store their parameters in alphabetical order by name
- Improvement-based acquisition functions now consider the maximum posterior mean
  instead of the maximum noisy measurement as reference value
- Iteration tests now attempt up to 5 repeated executions if they fail due to numerical
  reasons

### Fixed
- `CategoricalParameter` and `TaskParameter` no longer incorrectly coerce a single
  string input to categories/tasks
- `farthest_point_sampling` no longer depends on the provided point order
- Batch predictions for `RandomForestSurrogate`
- Surrogates providing only marginal posterior information can no longer be used for
  batch recommendation
- `SearchSpace.from_dataframe` now creates a proper empty discrete subspace without
  index when called with continuous parameters only
- Metadata updates are now only triggered when a discrete subspace is present
- Unintended reordering of discrete search space parts for recommendations obtained
  with `BotorchRecommender`

### Removed
- `register_custom_architecture` decorator
- `Scalar` and `DefaultScaler` classes

### Deprecations
- The role of `register_custom_architecture` has been taken over by
  `baybe.surrogates.base.SurrogateProtocol`
- `BayesianRecommender.surrogate_model` has been replaced with `get_surrogate`

## [0.10.0] - 2024-08-02
### Breaking Changes
- Providing an explicit `batch_size` is now mandatory when asking for recommendations
- `RecommenderProtocol.recommend` now accepts an optional `Objective` 
- `RecommenderProtocol.recommend` now expects training data to be provided as a single
  dataframe in experimental representation instead of two separate dataframes in
  computational representation
- `Parameter.is_numeric` has been replaced with `Parameter.is_numerical`
- `DiscreteParameter.transform_rep_exp2comp` has been replaced with
  `DiscreteParameter.transform` 
- `filter_attributes` has been replaced with `match_attributes`

### Added
- `Surrogate` base class now exposes a `to_botorch` method
- `SubspaceDiscrete.to_searchspace` and `SubspaceContinuous.to_searchspace`
  convenience constructor
- Validators for `Campaign` attributes
- `_optional` subpackage for managing optional dependencies
- New acquisition functions for active learning: `qNIPV` (negative integrated posterior
  variance) and `PSTD` (posterior standard deviation)
- Acquisition function: `qKG` (knowledge gradient)
- Abstract `ContinuousNonlinearConstraint` class
- Abstract `CardinalityConstraint` class and
  `DiscreteCardinalityConstraint`/`ContinuousCardinalityConstraint` subclasses
- Uniform sampling mechanism for continuous spaces with cardinality constraints
- `register_hooks` utility enabling user-defined augmentation of arbitrary callables
- `transform` methods of `SearchSpace`, `SubspaceDiscrete` and `SubspaceContinuous`
  now take additional `allow_missing` and `allow_extra` keyword arguments
- More details to the transfer learning user guide
- Activated doctests
- `SubspaceDiscrete.from_parameter`, `SubspaceContinuous.from_parameter`,
  `SubspaceContinuous.from_product` and `SearchSpace.from_parameter`
   convenience constructors
- `DiscreteParameter.to_subspace`, `ContinuousParameter.to_subspace` and
  `Parameter.to_searchspace` convenience constructors
- Utilities for permutation and dependency data augmentation
- Validation and translation tests for kernels
- `BasicKernel` and `CompositeKernel` base classes
- Activated `pre-commit.ci` with auto-update
- User guide for active learning
- Polars expressions for `DiscreteSumConstraint`, `DiscreteProductConstraint`, 
  `DiscreteExcludeConstraint`, `DiscreteLinkedParametersConstraint` and 
  `DiscreteNoLabelDuplicatesConstraint`
- Discrete search space Cartesian product can be created lazily via Polars
- Examples demonstrating the `register_hooks` utility: basic registration mechanism,
  monitoring the probability of improvement, and automatic campaign stopping
- Documentation building now uses a lockfile to fix the exact environment

### Changed
- Passing an `Objective` to `Campaign` is now optional
- `GaussianProcessSurrogate` models are no longer wrapped when cast to BoTorch
- Restrict upper versions of main dependencies, motivated by major `numpy` release
- Sampling methods in `qNIPV` and `BotorchRecommender` are now specified via 
  `DiscreteSamplingMethod` enum
- `Interval` class now supports degenerate intervals containing only one element
- `add_fake_results` now directly processes `Target` objects instead of a `Campaign`
- `path` argument in plotting utility is now optional and defaults to `Path(".")`
- `UnusedObjectWarning` by non-predictive recommenders is now ignored during simulations
- The default kernel factory now avoids strong jumps by linearly interpolating between
  two fixed low and high dimensional prior regimes
- The previous default kernel factory has been renamed to `EDBOKernelFactory` and now
  fully reflects the original logic
- The default acquisition function has been changed from `qEI` to `qLogEI` for improved
  numerical stability

### Removed
- Support for Python 3.9 removed due to new [BoTorch requirements](https://github.com/pytorch/botorch/pull/2293) 
  and guidelines from [Scientific Python](https://scientific-python.org/specs/spec-0000/)
- Linter `typos` for spellchecking

### Fixed
- `sequential` flag of `SequentialGreedyRecommender` is now set to `True`
- Serialization bug related to class layout of `SKLearnClusteringRecommender`
- `MetaRecommender`s no longer trigger warnings about non-empty objectives or
  measurements when calling a `NonPredictiveRecommender`
- Bug introduced in 0.9.0 (PR #221, commit 3078f3), where arguments to `to_gpytorch` 
  are not passed on to the GPyTorch kernels
- Positive-valued kernel attributes are now correctly handled by validators
  and hypothesis strategies
- As a temporary workaround to compensate for missing `IndexKernel` priors, 
 `fit_gpytorch_mll_torch` is used instead of `fit_gpytorch_mll` when a `TaskParameter`
  is present, which acts as regularization via early stopping during model fitting

### Deprecations
- `SequentialGreedyRecommender` class replaced with `BotorchRecommender`
- `SubspaceContinuous.samples_random` has been replaced with
  `SubspaceContinuous.sample_uniform`
- `SubspaceContinuous.samples_full_factorial` has been replaced with
  `SubspaceContinuous.sample_from_full_factorial`
- Passing a dataframe via the `data` argument to the `transform` methods of
  `SearchSpace`, `SubspaceDiscrete` and `SubspaceContinuous` is no longer possible.
  The dataframe must now be passed as positional argument.
- The new `allow_extra` flag is automatically set to `True` in `transform` methods
  of search space classes when left unspecified

### Expired Deprecations (from 0.7.*)
- `Interval.is_finite` property
- Specifying target configs without type information 
- Specifying parameters/constraints at the top level of a campaign configs
- Passing `numerical_measurements_must_be_within_tolerance` to `Campaign`
- `batch_quantity` argument 
- Passing `allow_repeated_recommendations` or `allow_recommending_already_measured` 
  to `MetaRecommender` (or former `Strategy`)
- `*Strategy` classes and `baybe.strategies` subpackage
- Specifying `MetaRecommender` (or former `Strategy`) configs without type information 

## [0.9.1] - 2024-06-04
### Changed
- Discrete searchspace memory estimate is now natively represented in bytes 

### Fixed
- Non-GP surrogates not working with `deepcopy` and the simulation package due to
  slotted base class
- Datatype inconsistencies for various parameters' `values` and `comp_df` and 
  `SubSelectionCondition`'s `selection` related to floating point precision

## [0.9.0] - 2024-05-21
### Added
- Class hierarchy for objectives
- `AdditiveKernel`, `LinearKernel`, `MaternKernel`, `PeriodicKernel`, 
  `PiecewisePolynomialKernel`, `PolynomialKernel`, `ProductKernel`, `RBFKernel`, 
  `RFFKernel`, `RQKernel`, `ScaleKernel` classes
- `KernelFactory` protocol enabling context-dependent construction of kernels
- Preset mechanism for `GaussianProcessSurrogate`
- `hypothesis` strategies and roundtrip test for kernels, constraints, objectives,
  priors and acquisition functions
- New acquisition functions: `qSR`, `qNEI`, `LogEI`, `qLogEI`, `qLogNEI`
- `GammaPrior`, `HalfCauchyPrior`, `NormalPrior`, `HalfNormalPrior`, `LogNormalPrior`
  and `SmoothedBoxPrior` classes
- Possibility to deserialize classes from optional class name abbreviations
- Basic deserialization tests using different class type specifiers
- Serialization user guide
- Environment variables user guide
- Utility for estimating memory requirements of discrete product search space
- `mypy` for search space and objectives

### Changed
- Reorganized acquisition.py into `acquisition` subpackage
- Reorganized simulation.py into `simulation` subpackage
- Reorganized gaussian_process.py into `gaussian_process` subpackage
- Acquisition functions are now their own objects
- `acquisition_function_cls` constructor parameter renamed to `acquisition_function`
- User guide now explains the new objective classes
- Telemetry deactivation warning is only shown to developers
- `torch`, `gpytorch` and `botorch` are lazy-loaded for improved startup time
- If an exception is encountered during simulation, incomplete results are returned 
  with a warning instead of passing through the uncaught exception
- Environment variables `BAYBE_NUMPY_USE_SINGLE_PRECISION` and
  `BAYBE_TORCH_USE_SINGLE_PRECISION` to enforce single point precision usage

### Removed
- `model_params` attribute from `Surrogate` base class, `GaussianProcessSurrogate` and
  `CustomONNXSurrogate`
- Dependency on `requests` package
  
### Fixed
- `n_task_params` now evaluates to 1 if `task_idx == 0`
- Simulation no longer fails in `ignore` mode when lookup dataframe contains duplicate
  parameter configurations
- Simulation no longer fails for targets in `MATCH` mode
- `closest_element` now works for array-like input of all kinds
- Structuring concrete subclasses no longer requires providing an explicit `type` field
- `_target(s)` attributes of `Objectives` are now (de-)serialized without leading
  underscore to support user-friendly serialization strings
- Telemetry does not execute any code if it was disabled
- Running simulations no longer alters the states of the global random number generators

### Deprecations
- The former `baybe.objective.Objective` class has been replaced with
  `SingleTargetObjective` and `DesirabilityObjective`
- `acquisition_function_cls` constructor parameter for `BayesianRecommender`
- `VarUCB` and `qVarUCB` acquisition functions

### Expired Deprecations (from 0.6.*)
- `BayBE` class
- `baybe.surrogate` module
- `baybe.targets.Objective` class
- `baybe.strategies.Strategy` class

## [0.8.2] - 2024-03-27
### Added
- Simulation user guide
- Example for transfer learning backtesting utility
- `pyupgrade` pre-commit hook
- Better human readable `__str__` representation of objective and targets
- Alternative dataframe deserialization from `pd.DataFrame` constructors

### Changed
- More detailed and sophisticated search space user guide
- Support for Python 3.12
- Upgraded syntax to Python 3.9
- Bumped `onnx` version to fix vulnerability
- Increased threshold for low-dimensional GP priors
- Replaced `fit_gpytorch_mll_torch` with `fit_gpytorch_mll`
- Use `tox-uv` in pipelines

### Fixed
- `telemetry` dependency is no longer a group (enables Poetry installation)

## [0.8.1] - 2024-03-11
### Added
- Better human readable `__str__` representation of campaign
- README now contains an example on substance encoding results
- Transfer learning user guide
- `from_simplex` constructor now also takes and applies optional constraints

### Changed
- Full lookup backtesting example now tests different substance encodings
- Replaced unmaintained `mordred` dependency by `mordredcommunity`
- `SearchSpace`s now use `ndarray` instead of `Tensor`

### Fixed
- `from_simplex` now efficiently validated in `Campaign.validate_config`

## [0.8.0] - 2024-02-29
### Changed
- BoTorch dependency bumped to `>=0.9.3`

### Removed
- Workaround for BoTorch hybrid recommender data type
- Support for Python 3.8

## [0.7.4] - 2024-02-28
### Added
- Subpackages for the available recommender types
- Multi-style plotting capabilities for generated example plots
- JSON file for plotting themes
- Smoke testing in relevant tox environments
- `ContinuousParameter` base class
- New environment variable `BAYBE_CACHE_DIR` that can customize the disk cache directory
  or turn off disk caching entirely
- Options to control the number of nonzero parameters in `SubspaceDiscrete.from_simplex`
- Temporarily ignore ONNX vulnerabilities
- Better human readable `__str__` representation of search spaces
- `pretty_print_df` function for printing shortened versions of dataframes
- Basic Transfer Learning example
- Repo now has reminders (https://github.com/marketplace/actions/issue-reminder) enabled
- `mypy` for recommenders

### Changed
- `Recommender`s now share their core logic via their base class
- Remove progress bars in examples
- Strategies are now called `MetaRecommender`'s and part of the `recommenders.meta`
  module
- `Recommender`'s are now called `PureRecommender`'s and part of the `recommenders.pure`
  module
- `strategy` keyword of `Campaign` renamed to `recommender`
- `NaiveHybridRecommender` renamed to `NaiveHybridSpaceRecommender`

### Fixed
- Unhandled exception in telemetry when username could not be inferred on Windows
- Metadata is now correctly updated for hybrid spaces
- Unintended deactivation of telemetry due to import problem
- Line wrapping in examples

### Deprecations
- `TwoPhaseStrategy`, `SequentialStrategy` and `StreamingSequentialStrategy` have been
  replaced with their new `MetaRecommender` versions

## [0.7.3] - 2024-02-09
### Added
- Copy button for code blocks in documentation
- `mypy` for campaign, constraints and telemetry
- Top-level example summaries
- `RecommenderProtocol` as common interface for `Strategy` and `Recommender`
- `SubspaceDiscrete.from_simplex` convenience constructor

### Changed
- Order of README sections
- Imports from top level `baybe.utils` no longer possible
- Renamed `utils.numeric` to `utils.numerical`
- Optional `chem` dependencies are lazily imported, improving startup time

### Fixed
- Several minor issues in documentation
- Visibility and constructor exposure of `Campaign` attributes that should be private
- `TaskParameter`s no longer disappear from computational representation when the
  search space contains only one task parameter value
- Failing `baybe` import from environments containing only core dependencies caused by
  eagerly loading `chem` dependencies
- `tox` `coretest` now uses correct environment and skips unavailable tests
- Basic serialization example no longer requires optional `chem` dependencies

### Removed
- Detailed headings in table of contents of examples

### Deprecations
- Passing `numerical_measurements_must_be_within_tolerance` to the `Campaign` 
  constructor is no longer supported. Instead, `Campaign.add_measurements` now
  takes an additional parameter to control the behavior.
- `batch_quantity` replaced with `batch_size`
- `allow_repeated_recommendations` and `allow_recommending_already_measured` are now 
  attributes of `Recommender` and no longer attributes of `Strategy`

## [0.7.2] - 2024-01-24
### Added
- Target enums 
- `mypy` for targets and intervals
- Tests for code blocks in README and user guides
- `hypothesis` strategies and roundtrip tests for targets, intervals, and dataframes
- (De-)serialization of target subclasses via base class
- Docs building check now part of CI
- Automatic formatting checks for code examples in documentation
- Deserialization of classes with classmethod constructors can now be customized
  by providing an optional `constructor` field
- `SearchSpace.from_dataframe` convenience constructor

### Changed
- Renamed `bounds_transform_func` target attribute to `transformation`
- `Interval.is_bounded` now implements the mathematical definition of boundedness
- Moved and renamed target transform utility functions
- Examples have two levels of headings in the table of content
- Fix orders of examples in table of content
- `DiscreteCustomConstraint` validator now expects dataframe instead of series
- `ignore_example` flag builds but does not execute examples when building documentation
- New user guide versions for campaigns, targets and objectives
- Binarization of dataframes now happens via pickling

### Fixed
- Wrong use of `tolerance` argument in constraints user guide
- Errors with generics and type aliases in documentation
- Deduplication bug in substance_data `hypothesis` strategy
- Use pydoclint as flake8 plugin and not as a stand-alone linter
- Margins in documentation for desktop and mobile version
- `Interval`s can now also be deserialized from a bounds iterable
- `SubspaceDiscrete` and `SubspaceContinuous` now have (de-)serialization methods

### Removed
- Conda install instructions and version badge
- Early fail for different Python versions in regular pipeline

### Deprecations
- `Interval.is_finite` replaced with `Interval.is_bounded`
- Specifying target configs without explicit type information is deprecated
- Specifying parameters/constraints at the top level of a campaign configuration JSON is
  deprecated. Instead, an explicit `searchspace` field must be provided with an optional
  `constructor` entry

## [0.7.1] - 2023-12-07
### Added
- Release pipeline now also publishes source distributions
- `hypothesis` strategies and tests for parameters package

### Changed
- Reworked validation tests for parameters package
- `SubstanceParameter` now collects inconsistent user input in an `ExceptionGroup`

### Fixed
- Link handling in documentation

## [0.7.0] - 2023-12-04
### Added
- GitHub CI pipelines
- GitHub documentation pipeline
- Optional `--force` option for building the documentation despite errors
- Enabled passing optional arguments to `tox -e docs` calls
- Logo and banner images
- Project metadata for pyproject.toml
- PyPI release pipeline
- Favicon for homepage
- More literature references
- First drafts of first user guides

### Changed
- Reworked README for GitHub landing page
- Now has concise contribution guidelines
- Use Furo theme for documentation

### Removed
- `--debug` flag for documentation building

## [0.6.1] - 2023-11-27
### Added
- Script for building HTML documentation and corresponding `tox` environment
- Linter `typos` for spellchecking
- Parameter encoding enums
- `mypy` for parameters package
- `tox` environments for `mypy`

### Changed
- Replacing `pylint`, `flake8`, `µfmt` and `usort` with `ruff`
- Markdown based documentation replaced with HTML based documentation

### Fixed
- `encoding` is no longer a class variable
- Now installed with correct `pandas` dependency flag
- `comp_df` column names for `CustomDiscreteParameter` are now safe

## [0.6.0] - 2023-11-17
### Added
- `Raises` section for validators and corresponding contributing guideline
- Bring your own model: surrogate classes for custom model architectures and pre-trained ONNX models
- Test module for deprecation warnings
- Option to control the switching point of `TwoPhaseStrategy` (former `Strategy`)
- `SequentialStrategy` and `StreamingSequentialStrategy` classes
- Telemetry env variable `BAYBE_TELEMETRY_VPN_CHECK` turning the initial connectivity check on/off 
- Telemetry env variable `BAYBE_TELEMETRY_VPN_CHECK_TIMEOUT` for setting the connectivity check timeout

### Changed
- Reorganized modules into subpackages
- Serialization no longer relies on cattrs' global converter
- Refined (un-)structuring logic
- Telemetry env variable `BAYBE_TELEMETRY_HOST` renamed to `BAYBE_TELEMETRY_ENDPOINT`
- Telemetry env variable `BAYBE_DEBUG_FAKE_USERHASH` renamed to `BAYBE_TELEMETRY_USERNAME`
- Telemetry env variable `BAYBE_DEBUG_FAKE_HOSTHASH` renamed to `BAYBE_TELEMETRY_HOSTNAME`
- Bumped cattrs version

### Fixed
- Now supports Python 3.11
- Removed `pyarrow` version pin
- `TaskParameter` added to serialization test
- Deserialization (e.g. from config) no longer silently drops unknown arguments

### Deprecations
- `BayBE` class replaced with `Campaign`
- `baybe.surrogate` replaced with `baybe.surrogates`
- `baybe.targets.Objective` replaced with `baybe.objective.Objective`
- `baybe.strategies.Strategy` replaced with `baybe.strategies.TwoPhaseStrategy`

## [0.5.1] - 2023-10-19
### Added
- Linear in-/equality constraints over continuous parameters
- Constrained optimization for `SequentialGreedyRecommender`
- `RandomRecommender` now supports linear in-/equality constraints via polytope sampling

### Changed
- Include linting for all functions
- Rewrite functions to distinguish between private and public ones
- Unreachable telemetry endpoints now automatically disables telemetry and no longer cause
any data submission loops
- `add_fake_results` utility now considers potential target bounds
- Constraint names have been refactored to indicate whether they operate on discrete 
or continuous parameters

### Fixed
- Random recommendation failing for small discrete (sub-)spaces
- Deserialization issue with `TaskParameter`

## [0.5.0] - 2023-09-15
### Added
- `TaskParameter` for multitask modelling
- Basic transfer learning capability using multitask kernels
- Advanced simulation mechanisms for transfer learning and search space partitioning
- Extensive docstring documentation in all files
- Autodoc using sphinx
- Script for automatic code documentation
- New `tox` environments for a full and a core-only pytest run

### Changed
- Discrete subspaces require unique indices
- Simulation function signatures are redesigned (but largely backwards compatible)
- Docstring contents and style (numpy -> google)
- Regrouped additional dependencies

## [0.4.2] - 2023-08-29
### Added
- Test environments for multiple Python versions via `tox`

### Changed
- Removed `environment.yml`
- Telemetry host endpoint is now flexible via the environment variable `BAYBE_TELEMETRY_HOST`

### Fixed
- Inference for `__version__`

## [0.4.1] - 2023-08-23
### Added
- Vulnerability check via `pip-audit`
- `tests` dependency group

### Changed
- Removed no longer required `fsspec` dependency

### Fixed
- Scipy vulnerability by bumping version to 1.10.1
- Missing `pyarrow` dependency

## [0.4.0] - 2023-08-16
### Added
- `from_dataframe` convenience constructors for discrete and continuous subspaces 
- `from_bounds` convenience constructor for continuous subspaces
- `empty` convenience constructors discrete and continuous subspaces
- `baybe`, `strategies` and `utils` namespace for convenient imports
- Simple test for config validation
- `VarUCB` and `qVarUCB` acquisition functions emulating maximum variance for active learning
- Surrogate model serialization
- Surrogate model parameter passing

### Changed
- Renamed `create` constructors to `from_product`
- Renamed `empty` checks for subspaces to `is_empty`
- Fixed inconsistent class names in surrogate.py
- Fixed inconsistent class names in parameters.py
- Cached recommendations are now private
- Parameters, targets and objectives are now immutable
- Adjusted comments in example files
- Accelerated the slowest tests
- Removed try blocks from config examples
- Upgraded numpy requirement to >= 1.24.1
- Requires `protobuf<=3.20.3`
- `SearchSpace` parameters in surrogate models are now handled in `fit`
- Dataframes are encoded in binary for serialization
- `comp_rep` is loaded directly from the serialization string

### Fixed
- Include scaling in FPS recommender
- Support for pandas>=2.0.0

## [0.3.2] - 2023-07-24
### Added
- Constraints serialization

### Changed
- A maximum of one `DependenciesConstraint` is allowed
- Bumped numpy and matplotlib versions

## [0.3.1] - 2023-07-17
### Added
- Code coverage check with pytest-cov
- Hybrid mode for `SequentialGreedyRecommender`

### Changed
- Removed support for infinite parameter bounds
- Removed not yet implemented MULTI objective mode

### Fixed
- Changelog assert in Azure pipeline
- Bug: telemetry could not be fully deactivated

## [0.3.0] - 2023-06-27
### Added
- `Interval` class for representing parameter/target bounds
- Activated mypy for the first few modules and fixed their type issues
- Automatic (de-)serialization and `SerialMixin` class
- Basic serialization example, demo and tests
- Mechanisms for loading and validating config files
- Telemetry via OpenTelemetry
- More detailed package installation info
- Fallback mechanism for `NonPredictiveRecommender`
- Introduce naive hybrid recommender

### Changed
- Switched from pydantic to attrs in all modules except constraints.py
- Removed subclass initialization hooks and `type` attribute
- Refactored class attributes and their conversion/validation/initialization
- Removed no longer needed `HashableDict` class
- Refactored strategy and recommendation module structures
- Replaced dict-based configuration logic with object-based logic
- Overall versioning scheme and version inference for telemetry
- No longer using private telemetry imports
- Fixed package versions for dev tools
- Revised "Getting Started" section in README.md
- Revised examples

### Fixed
- Telemetry no longer crashing when package was not installed

## [0.2.4] - 2023-03-24
### Added
- Tests for different search space types and their compatible recommenders

### Changed
- Initial strategies converted to recommenders
- Config keyword `initial_strategy` replaced by `initial_recommender_cls`
- Config keywords for the clustering recommenders changed from `x` to `CLUSTERING_x`
- skicit-learn-extra is now optional dependency in the [extra] group
- Type identifiers of greedy recommenders changed to 'SEQUENTIAL_GREEDY_x'

### Fixed
- Parameter bounds now only contain dimensions that actually appear in the search space 

## [0.2.3] - 2023-03-14
### Added
- Parsing for continuous parameters
- Caching of recommendations to avoid unnecessary computations
- Strategy support for hybrid spaces
- Custom discrete constraint with user-provided validator

### Changed
- Parameter class hierarchy
- `SearchSpace` has now a discrete and continuous subspace
- Model fit now done upon requesting recommendations

### Fixed
- Updated BoTorch and GPyTorch versions are also used in pyproject.toml

## [0.2.2] - 2023-01-13
### Added
- `SearchSpace` class
- Code testing with pytest
- Option to specify initial data for backtesting simulations
- SequentialGreedyRecommender class

### Changed
- Switched from miniconda to micromamba in Azure pipeline

### Fixed
- BoTorch version upgrade to fix critical bug (https://github.com/pytorch/botorch/pull/1454)

## [0.2.1] - 2022-12-01
### Fixed
- Parameters cannot be initialized with duplicate values

## [0.2.0] - 2022-11-10
### Added
- Initial strategy: Farthest Point Sampling
- Initial strategy: Partitioning Around Medoids
- Initial strategy: K-means
- Initial strategy: Gaussian Mixture Model
- Constraints and conditions for discrete parameters
- Data scaling functionality
- Decorator for automatic model scaling
- Decorator for handling constant targets
- Decorator for handling batched model input
- Surrogate model: Mean prediction
- Surrogate model: Random forrest
- Surrogate model: NGBoost
- Surrogate model: Bayesian linear
- Save/load functionality for BayBE objects

### Fixed
- UCB now usable as acquisition function, hard-set beta parameter to 1.0
- Temporary GP priors now exactly reproduce EDBO setting

## [0.1.0] - 2022-10-01
### Added
- Code skeleton with a central object to access functionality
- Basic parser for categorical parameters with one-hot encoding
- Basic parser for discrete numerical parameters
- Azure pipeline for code formatting and linting
- Single-task Gaussian process strategy
- Streamlit dashboard for comparing single-task strategies
- Input functionality to read measurements including automatic matching to search space
- Integer encoding for categorical parameters
- Parser for numerical discrete parameters
- Single numerical target with Min and Max mode
- Recommendation functionality
- Parameter scaling depending on parameter types and user-chosen scalers
- Noise and fake-measurement utilities
- Internal metadata storing various info about datapoints in the search space
- BayBE options controlling recommendation and data addition behavior
- Config parsing and validation using pydantic
- Global random seed control
- Strategy connection with BayBE object
- Custom parameters as labels with user-provided encodings
- Substance parameters which are encoded via cheminformatics descriptors
- Data cleaning utilities useful for descriptors
- Simulation capabilities for testing the package on existing data
- Parsing and preprocessing for multiple targets / desirability ansatz
- Basic README file
- Automatic publishing of tagged versions
- Caching of experimental parameters and chemical descriptors
- Choices for acquisition functions and their usage with arbitrary surrogate models
- Temporary logic for selecting GP priors<|MERGE_RESOLUTION|>--- conflicted
+++ resolved
@@ -45,7 +45,6 @@
   `initialization`, using them for pre-selecting points 
 
 ### Changed
-<<<<<<< HEAD
 - The behavior of `NumericalTarget` is no longer defined via a `mode` (i.e. `MIN`,
   `MAX`, `MATCH` in legacy interface) but controlled using a minimization flag and
   corresponding target transformations. This allows for more flexible target
@@ -61,11 +60,8 @@
 - Objective transformations (both tensor and dataframe based) now always use the Torch
   computation route, avoiding the need for duplicated transformation logic
 - Specifying bounds for `Interval` is now optional
-=======
 - `unstructure_base` and `get_base_structure_hook` (de-)serialization utilities
   have been replaced with `unstructure_with_type` and `make_base_structure_hook`
-- `to_dict` and `to_json` now accept an optional Boolean `add_type` argument
->>>>>>> 68c5faeb
 
 ### Fixed
 - It is no longer possible to use identical names between parameters and targets
