# Changelog
All notable changes to this project will be documented in this file.

The format is based on [Keep a Changelog](https://keepachangelog.com/en/1.0.0/),
and this project adheres to [Semantic Versioning](https://semver.org/spec/v2.0.0.html).

## [Unreleased]
### Added
- `BCUT2D` encoding for `SubstanceParameter`
- Stored benchmarking results now include the Python environment and version
- `qPSTD` acquisition function
<<<<<<< HEAD
- `ContinuousCardinalityConstraint` is now compatible with `BotorchRecommender`
- A `MinimumCardinalityViolatedWarning` is triggered when minimum cardinality
  constraints are violated
- Attribute `max_n_subspaces` to `BotorchRecommender`, allowing to control
  optimization behavior in the presence of cardinality constraints
- Utilities `inactive_parameter_combinations` and`n_inactive_parameter_combinations` 
  to both `ContinuousCardinalityConstraint`and `SubspaceContinuous` for iterating
  over cardinality-constrained parameter sets
- Attribute `relative_threshold` and method `get_absolute_thresholds` to 
  `ContinuousCardinalityConstraint` for handling inactivity ranges
- Utilities `activate_parameter` and `is_cardinality_fulfilled` for enforcing and
  validating cardinality constraints
- Utility `is_inactive` for determining if parameters are inactive
=======
- `SHAPInsight` now supports the `waterfall` plot type
>>>>>>> 7c368734

### Changed
- Acquisition function indicator `is_mc` has been removed in favor of new indicators 
  `supports_batching` and `supports_pending_experiments`
- `SHAPInsight` now allows explanation input that has additional columns compared to 
  the background data (will be ignored)

### Fixed
- Incorrect optimization direction with `PSTD` with a single minimization target

## [0.12.2] - 2025-01-31
### Changed
- More robust settings for the GP fitting
- The `beta` parameter of `UCB` and `qUCB` can now also take negative values

## [0.12.1] - 2025-01-29
### Changed
- Default of `allow_recommending_already_recommended` is changed back to `False`
  to avoid exploitation cycles ([#468](https://github.com/emdgroup/baybe/issues/468))

## [0.12.0] - 2025-01-28
### Breaking Changes 
- Lookup callables for simulation are now expected to accept/return dataframes with
  the corresponding parameter/target column labels

### Added
- SHAP explanations via the new `SHAPInsight` class
- Optional `insights` dependency group
- Insights user guide
- Example for a traditional mixture
- `allow_missing` and `allow_extra` keyword arguments to `Objective.transform`
- `add_noise_to_perturb_degenerate_rows` utility
- `benchmarks` subpackage for defining and running performance tests
– `Campaign.toggle_discrete_candidates` to dynamically in-/exclude discrete candidates
- `filter_df` utility for filtering dataframe content
- `arrays_to_dataframes` decorator to create lookups from array-based callables
- `DiscreteConstraint.get_valid` to conveniently access valid candidates
- Functionality for persisting benchmarking results on S3 from a manual pipeline run
- `remain_switched` option to `TwoPhaseMetaRecommender`
- `is_stateful` class variable to `MetaRecommender`
- `get_non_meta_recommender` method to `MetaRecommender`

### Changed
- `SubstanceParameter` encodings are now computed exclusively with the
  `scikit-fingerprints` package, granting access to all fingerprints available therein
- Example for slot-based mixtures has been revised and grouped together with the new 
  traditional mixture example
- Memory caching is now non-verbose
- `CustomDiscreteParameter` does not allow duplicated rows in `data` anymore
- De-/activating Polars via `BAYBE_DEACTIVATE_POLARS` now requires passing values
  compatible with `strtobool`
- All arguments to `MetaRecommender.select_recommender` are now optional
- `MetaRecommender`s can now be composed of other `MetaRecommender`s
- For performance reasons, search space manipulation using `polars` is no longer
  guaranteed to produce the same row order as the corresponding `pandas` operations
- `allow_repeated_recommendations` has been renamed to 
  `allow_recommending_already_recommended` and is now `True` by default

### Fixed
- Rare bug arising from degenerate `SubstanceParameter.comp_df` rows that caused
  wrong number of recommendations being returned
- `ContinuousConstraint`s can now be used in single point precision
- Search spaces are now stateless, preventing unintended side effects that could lead to
  incorrect candidate sets when reused in different optimization contexts
- `qNIPV` not working with single `MIN` targets
- Passing a `TargetTransformation` without passing `bounds` when creating a 
  `NumericalTarget` now raises an error
- Crash when using `ContinuousCardinalityConstraint` caused by an unintended interplay
  between constraints and dropped parameters yielding empty parameter sets
- Minimizing a single `NumericalTarget` with specified bounds/transformation via
  `SingleTargetObjective` no longer erroneously maximizes it
- `allow_*` flags are now context-aware, i.e. setting them in a context where they are
  irrelevant now raises an error instead of passing silently

### Removed
- `botorch_function_wrapper` utility for creating lookup callables

### Deprecations
- Passing a dataframe via the `data` argument to `Objective.transform` is no longer
  possible. The dataframe must now be passed as positional argument.
- The new `allow_extra` flag is automatically set to `True` in `Objective.transform`
  when left unspecified
- `get_transform_parameters` has been replaced with `get_transform_objects`
- Passing a dataframe via the `data` argument to `Target.transform` is no longer
  possible. The data must now be passed as a series as first positional argument.
- `SubstanceEncoding` value `MORGAN_FP`. As a replacement, `ECFP` with 1024 bits and
  radius of 4 can be used.
- `SubstanceEncoding` value `RDKIT`. As a replacement, `RDKIT2DDESCRIPTORS` can be used.
- The `metadata` attribute of `SubspaceDiscrete` no longer exists. Metadata is now
  exclusively handled by the `Campaign` class.
- `get_current_recommender` and `get_next_recommender` of `MetaRecommender` have become
  obsolete and calling them is no longer possible
- Passing `allow_*` flags to recommenders is no longer supported since the necessary
  metadata required for the flags is no longer available at that level. The
  functionality has been taken over by `Campaign`.

## [0.11.4] - 2025-01-27
### Changed
- Polars lazy streaming has been deactivated due to instabilities

### Fixed
- Improvement-based Monte Carlo acquisition functions now use the correct
  reference value for single-target minimization

## [0.11.3] - 2024-11-06
### Fixed
- `protobuf` dependency issue, version pin was removed

## [0.11.2] - 2024-10-11
### Added
- `n_restarts` and `n_raw_samples` keywords to configure continuous optimization
  behavior for `BotorchRecommender`
- User guide for utilities
- `mypy` rule expecting explicit `override` markers for method overrides

### Changed
- Utility `add_fake_results` renamed to `add_fake_measurements`
- Utilities `add_fake_measurements` and `add_parameter_noise` now also return the
  dataframe they modified in-place

### Fixed
- Leftover attrs-decorated classes are garbage collected before the subclass tree is
  traversed, avoiding sporadic serialization problems

## [0.11.1] - 2024-10-01
### Added
- Continuous linear constraints have been consolidated in the new
  `ContinuousLinearConstraint` class

### Changed
- `get_surrogate` now also returns the model for transformed single targets or
  desirability objectives

### Fixed
- Unsafe name-based matching of columns in `get_comp_rep_parameter_indices`

### Deprecations
- `ContinuousLinearEqualityConstraint` and `ContinuousLinearInequalityConstraint`
  replaced by `ContinuousLinearConstraint` with the corresponding `operator` keyword

## [0.11.0] - 2024-09-09
### Breaking Changes
- The public methods of `Surrogate` models now operate on dataframes in experimental
  representation instead of tensors in computational representation
- `Surrogate.posterior` models now returns a `Posterior` object
- `param_bounds_comp` of `SearchSpace`, `SubspaceDiscrete` and `SubspaceContinuous` has
  been replaced with `comp_rep_bounds`, which returns a dataframe

### Added
- `py.typed` file to enable the use of type checkers on the user side
- `IndependentGaussianSurrogate` base class for surrogate models providing independent 
  Gaussian posteriors for all candidates (cannot be used for batch prediction)
- `comp_rep_columns` property for `Parameter`, `SearchSpace`, `SubspaceDiscrete`
  and `SubspaceContinuous` classes
- New mechanisms for surrogate input/output scaling configurable per class
- `SurrogateProtocol` as an interface for user-defined surrogate architectures
- Support for binary targets via `BinaryTarget` class
- Support for bandit optimization via `BetaBernoulliMultiArmedBanditSurrogate` class
- Bandit optimization example
- `qThompsonSampling` acquisition function
- `BetaPrior` class
- `recommend` now accepts the `pending_experiments` argument, informing the algorithm
  about points that were already selected for evaluation
- Pure recommenders now have the `allow_recommending_pending_experiments` flag,
  controlling whether pending experiments are excluded from candidates in purely
  discrete search spaces
- `get_surrogate` and `posterior` methods to `Campaign`
- `tenacity` test dependency
- Multi-version documentation

### Changed
- The transition from experimental to computational representation no longer happens
  in the recommender but in the surrogate
- Fallback models created by `catch_constant_targets` are stored outside the surrogate
- `to_tensor` now also handles `numpy` arrays
- `MIN` mode of `NumericalTarget` is now implemented via the acquisition function
  instead of negating the computational representation
- Search spaces now store their parameters in alphabetical order by name
- Improvement-based acquisition functions now consider the maximum posterior mean
  instead of the maximum noisy measurement as reference value
- Iteration tests now attempt up to 5 repeated executions if they fail due to numerical
  reasons

### Fixed
- `CategoricalParameter` and `TaskParameter` no longer incorrectly coerce a single
  string input to categories/tasks
- `farthest_point_sampling` no longer depends on the provided point order
- Batch predictions for `RandomForestSurrogate`
- Surrogates providing only marginal posterior information can no longer be used for
  batch recommendation
- `SearchSpace.from_dataframe` now creates a proper empty discrete subspace without
  index when called with continuous parameters only
- Metadata updates are now only triggered when a discrete subspace is present
- Unintended reordering of discrete search space parts for recommendations obtained
  with `BotorchRecommender`

### Removed
- `register_custom_architecture` decorator
- `Scalar` and `DefaultScaler` classes

### Deprecations
- The role of `register_custom_architecture` has been taken over by
  `baybe.surrogates.base.SurrogateProtocol`
- `BayesianRecommender.surrogate_model` has been replaced with `get_surrogate`

## [0.10.0] - 2024-08-02
### Breaking Changes
- Providing an explicit `batch_size` is now mandatory when asking for recommendations
- `RecommenderProtocol.recommend` now accepts an optional `Objective` 
- `RecommenderProtocol.recommend` now expects training data to be provided as a single
  dataframe in experimental representation instead of two separate dataframes in
  computational representation
- `Parameter.is_numeric` has been replaced with `Parameter.is_numerical`
- `DiscreteParameter.transform_rep_exp2comp` has been replaced with
  `DiscreteParameter.transform` 
- `filter_attributes` has been replaced with `match_attributes`

### Added
- `Surrogate` base class now exposes a `to_botorch` method
- `SubspaceDiscrete.to_searchspace` and `SubspaceContinuous.to_searchspace`
  convenience constructor
- Validators for `Campaign` attributes
- `_optional` subpackage for managing optional dependencies
- New acquisition functions for active learning: `qNIPV` (negative integrated posterior
  variance) and `PSTD` (posterior standard deviation)
- Acquisition function: `qKG` (knowledge gradient)
- Abstract `ContinuousNonlinearConstraint` class
- Abstract `CardinalityConstraint` class and
  `DiscreteCardinalityConstraint`/`ContinuousCardinalityConstraint` subclasses
- Uniform sampling mechanism for continuous spaces with cardinality constraints
- `register_hooks` utility enabling user-defined augmentation of arbitrary callables
- `transform` methods of `SearchSpace`, `SubspaceDiscrete` and `SubspaceContinuous`
  now take additional `allow_missing` and `allow_extra` keyword arguments
- More details to the transfer learning user guide
- Activated doctests
- `SubspaceDiscrete.from_parameter`, `SubspaceContinuous.from_parameter`,
  `SubspaceContinuous.from_product` and `SearchSpace.from_parameter`
   convenience constructors
- `DiscreteParameter.to_subspace`, `ContinuousParameter.to_subspace` and
  `Parameter.to_searchspace` convenience constructors
- Utilities for permutation and dependency data augmentation
- Validation and translation tests for kernels
- `BasicKernel` and `CompositeKernel` base classes
- Activated `pre-commit.ci` with auto-update
- User guide for active learning
- Polars expressions for `DiscreteSumConstraint`, `DiscreteProductConstraint`, 
  `DiscreteExcludeConstraint`, `DiscreteLinkedParametersConstraint` and 
  `DiscreteNoLabelDuplicatesConstraint`
- Discrete search space Cartesian product can be created lazily via Polars
- Examples demonstrating the `register_hooks` utility: basic registration mechanism,
  monitoring the probability of improvement, and automatic campaign stopping
- Documentation building now uses a lockfile to fix the exact environment

### Changed
- Passing an `Objective` to `Campaign` is now optional
- `GaussianProcessSurrogate` models are no longer wrapped when cast to BoTorch
- Restrict upper versions of main dependencies, motivated by major `numpy` release
- Sampling methods in `qNIPV` and `BotorchRecommender` are now specified via 
  `DiscreteSamplingMethod` enum
- `Interval` class now supports degenerate intervals containing only one element
- `add_fake_results` now directly processes `Target` objects instead of a `Campaign`
- `path` argument in plotting utility is now optional and defaults to `Path(".")`
- `UnusedObjectWarning` by non-predictive recommenders is now ignored during simulations
- The default kernel factory now avoids strong jumps by linearly interpolating between
  two fixed low and high dimensional prior regimes
- The previous default kernel factory has been renamed to `EDBOKernelFactory` and now
  fully reflects the original logic
- The default acquisition function has been changed from `qEI` to `qLogEI` for improved
  numerical stability

### Removed
- Support for Python 3.9 removed due to new [BoTorch requirements](https://github.com/pytorch/botorch/pull/2293) 
  and guidelines from [Scientific Python](https://scientific-python.org/specs/spec-0000/)
- Linter `typos` for spellchecking

### Fixed
- `sequential` flag of `SequentialGreedyRecommender` is now set to `True`
- Serialization bug related to class layout of `SKLearnClusteringRecommender`
- `MetaRecommender`s no longer trigger warnings about non-empty objectives or
  measurements when calling a `NonPredictiveRecommender`
- Bug introduced in 0.9.0 (PR #221, commit 3078f3), where arguments to `to_gpytorch` 
  are not passed on to the GPyTorch kernels
- Positive-valued kernel attributes are now correctly handled by validators
  and hypothesis strategies
- As a temporary workaround to compensate for missing `IndexKernel` priors, 
 `fit_gpytorch_mll_torch` is used instead of `fit_gpytorch_mll` when a `TaskParameter`
  is present, which acts as regularization via early stopping during model fitting

### Deprecations
- `SequentialGreedyRecommender` class replaced with `BotorchRecommender`
- `SubspaceContinuous.samples_random` has been replaced with
  `SubspaceContinuous.sample_uniform`
- `SubspaceContinuous.samples_full_factorial` has been replaced with
  `SubspaceContinuous.sample_from_full_factorial`
- Passing a dataframe via the `data` argument to the `transform` methods of
  `SearchSpace`, `SubspaceDiscrete` and `SubspaceContinuous` is no longer possible.
  The dataframe must now be passed as positional argument.
- The new `allow_extra` flag is automatically set to `True` in `transform` methods
  of search space classes when left unspecified

### Expired Deprecations (from 0.7.*)
- `Interval.is_finite` property
- Specifying target configs without type information 
- Specifying parameters/constraints at the top level of a campaign configs
- Passing `numerical_measurements_must_be_within_tolerance` to `Campaign`
- `batch_quantity` argument 
- Passing `allow_repeated_recommendations` or `allow_recommending_already_measured` 
  to `MetaRecommender` (or former `Strategy`)
- `*Strategy` classes and `baybe.strategies` subpackage
- Specifying `MetaRecommender` (or former `Strategy`) configs without type information 

## [0.9.1] - 2024-06-04
### Changed
- Discrete searchspace memory estimate is now natively represented in bytes 

### Fixed
- Non-GP surrogates not working with `deepcopy` and the simulation package due to
  slotted base class
- Datatype inconsistencies for various parameters' `values` and `comp_df` and 
  `SubSelectionCondition`'s `selection` related to floating point precision

## [0.9.0] - 2024-05-21
### Added
- Class hierarchy for objectives
- `AdditiveKernel`, `LinearKernel`, `MaternKernel`, `PeriodicKernel`, 
  `PiecewisePolynomialKernel`, `PolynomialKernel`, `ProductKernel`, `RBFKernel`, 
  `RFFKernel`, `RQKernel`, `ScaleKernel` classes
- `KernelFactory` protocol enabling context-dependent construction of kernels
- Preset mechanism for `GaussianProcessSurrogate`
- `hypothesis` strategies and roundtrip test for kernels, constraints, objectives,
  priors and acquisition functions
- New acquisition functions: `qSR`, `qNEI`, `LogEI`, `qLogEI`, `qLogNEI`
- `GammaPrior`, `HalfCauchyPrior`, `NormalPrior`, `HalfNormalPrior`, `LogNormalPrior`
  and `SmoothedBoxPrior` classes
- Possibility to deserialize classes from optional class name abbreviations
- Basic deserialization tests using different class type specifiers
- Serialization user guide
- Environment variables user guide
- Utility for estimating memory requirements of discrete product search space
- `mypy` for search space and objectives

### Changed
- Reorganized acquisition.py into `acquisition` subpackage
- Reorganized simulation.py into `simulation` subpackage
- Reorganized gaussian_process.py into `gaussian_process` subpackage
- Acquisition functions are now their own objects
- `acquisition_function_cls` constructor parameter renamed to `acquisition_function`
- User guide now explains the new objective classes
- Telemetry deactivation warning is only shown to developers
- `torch`, `gpytorch` and `botorch` are lazy-loaded for improved startup time
- If an exception is encountered during simulation, incomplete results are returned 
  with a warning instead of passing through the uncaught exception
- Environment variables `BAYBE_NUMPY_USE_SINGLE_PRECISION` and
  `BAYBE_TORCH_USE_SINGLE_PRECISION` to enforce single point precision usage

### Removed
- `model_params` attribute from `Surrogate` base class, `GaussianProcessSurrogate` and
  `CustomONNXSurrogate`
- Dependency on `requests` package
  
### Fixed
- `n_task_params` now evaluates to 1 if `task_idx == 0`
- Simulation no longer fails in `ignore` mode when lookup dataframe contains duplicate
  parameter configurations
- Simulation no longer fails for targets in `MATCH` mode
- `closest_element` now works for array-like input of all kinds
- Structuring concrete subclasses no longer requires providing an explicit `type` field
- `_target(s)` attributes of `Objectives` are now (de-)serialized without leading
  underscore to support user-friendly serialization strings
- Telemetry does not execute any code if it was disabled
- Running simulations no longer alters the states of the global random number generators

### Deprecations
- The former `baybe.objective.Objective` class has been replaced with
  `SingleTargetObjective` and `DesirabilityObjective`
- `acquisition_function_cls` constructor parameter for `BayesianRecommender`
- `VarUCB` and `qVarUCB` acquisition functions

### Expired Deprecations (from 0.6.*)
- `BayBE` class
- `baybe.surrogate` module
- `baybe.targets.Objective` class
- `baybe.strategies.Strategy` class

## [0.8.2] - 2024-03-27
### Added
- Simulation user guide
- Example for transfer learning backtesting utility
- `pyupgrade` pre-commit hook
- Better human readable `__str__` representation of objective and targets
- Alternative dataframe deserialization from `pd.DataFrame` constructors

### Changed
- More detailed and sophisticated search space user guide
- Support for Python 3.12
- Upgraded syntax to Python 3.9
- Bumped `onnx` version to fix vulnerability
- Increased threshold for low-dimensional GP priors
- Replaced `fit_gpytorch_mll_torch` with `fit_gpytorch_mll`
- Use `tox-uv` in pipelines

### Fixed
- `telemetry` dependency is no longer a group (enables Poetry installation)

## [0.8.1] - 2024-03-11
### Added
- Better human readable `__str__` representation of campaign
- README now contains an example on substance encoding results
- Transfer learning user guide
- `from_simplex` constructor now also takes and applies optional constraints

### Changed
- Full lookup backtesting example now tests different substance encodings
- Replaced unmaintained `mordred` dependency by `mordredcommunity`
- `SearchSpace`s now use `ndarray` instead of `Tensor`

### Fixed
- `from_simplex` now efficiently validated in `Campaign.validate_config`

## [0.8.0] - 2024-02-29
### Changed
- BoTorch dependency bumped to `>=0.9.3`

### Removed
- Workaround for BoTorch hybrid recommender data type
- Support for Python 3.8

## [0.7.4] - 2024-02-28
### Added
- Subpackages for the available recommender types
- Multi-style plotting capabilities for generated example plots
- JSON file for plotting themes
- Smoke testing in relevant tox environments
- `ContinuousParameter` base class
- New environment variable `BAYBE_CACHE_DIR` that can customize the disk cache directory
  or turn off disk caching entirely
- Options to control the number of nonzero parameters in `SubspaceDiscrete.from_simplex`
- Temporarily ignore ONNX vulnerabilities
- Better human readable `__str__` representation of search spaces
- `pretty_print_df` function for printing shortened versions of dataframes
- Basic Transfer Learning example
- Repo now has reminders (https://github.com/marketplace/actions/issue-reminder) enabled
- `mypy` for recommenders

### Changed
- `Recommender`s now share their core logic via their base class
- Remove progress bars in examples
- Strategies are now called `MetaRecommender`'s and part of the `recommenders.meta`
  module
- `Recommender`'s are now called `PureRecommender`'s and part of the `recommenders.pure`
  module
- `strategy` keyword of `Campaign` renamed to `recommender`
- `NaiveHybridRecommender` renamed to `NaiveHybridSpaceRecommender`

### Fixed
- Unhandled exception in telemetry when username could not be inferred on Windows
- Metadata is now correctly updated for hybrid spaces
- Unintended deactivation of telemetry due to import problem
- Line wrapping in examples

### Deprecations
- `TwoPhaseStrategy`, `SequentialStrategy` and `StreamingSequentialStrategy` have been
  replaced with their new `MetaRecommender` versions

## [0.7.3] - 2024-02-09
### Added
- Copy button for code blocks in documentation
- `mypy` for campaign, constraints and telemetry
- Top-level example summaries
- `RecommenderProtocol` as common interface for `Strategy` and `Recommender`
- `SubspaceDiscrete.from_simplex` convenience constructor

### Changed
- Order of README sections
- Imports from top level `baybe.utils` no longer possible
- Renamed `utils.numeric` to `utils.numerical`
- Optional `chem` dependencies are lazily imported, improving startup time

### Fixed
- Several minor issues in documentation
- Visibility and constructor exposure of `Campaign` attributes that should be private
- `TaskParameter`s no longer disappear from computational representation when the
  search space contains only one task parameter value
- Failing `baybe` import from environments containing only core dependencies caused by
  eagerly loading `chem` dependencies
- `tox` `coretest` now uses correct environment and skips unavailable tests
- Basic serialization example no longer requires optional `chem` dependencies

### Removed
- Detailed headings in table of contents of examples

### Deprecations
- Passing `numerical_measurements_must_be_within_tolerance` to the `Campaign` 
  constructor is no longer supported. Instead, `Campaign.add_measurements` now
  takes an additional parameter to control the behavior.
- `batch_quantity` replaced with `batch_size`
- `allow_repeated_recommendations` and `allow_recommending_already_measured` are now 
  attributes of `Recommender` and no longer attributes of `Strategy`

## [0.7.2] - 2024-01-24
### Added
- Target enums 
- `mypy` for targets and intervals
- Tests for code blocks in README and user guides
- `hypothesis` strategies and roundtrip tests for targets, intervals, and dataframes
- (De-)serialization of target subclasses via base class
- Docs building check now part of CI
- Automatic formatting checks for code examples in documentation
- Deserialization of classes with classmethod constructors can now be customized
  by providing an optional `constructor` field
- `SearchSpace.from_dataframe` convenience constructor

### Changed
- Renamed `bounds_transform_func` target attribute to `transformation`
- `Interval.is_bounded` now implements the mathematical definition of boundedness
- Moved and renamed target transform utility functions
- Examples have two levels of headings in the table of content
- Fix orders of examples in table of content
- `DiscreteCustomConstraint` validator now expects dataframe instead of series
- `ignore_example` flag builds but does not execute examples when building documentation
- New user guide versions for campaigns, targets and objectives
- Binarization of dataframes now happens via pickling

### Fixed
- Wrong use of `tolerance` argument in constraints user guide
- Errors with generics and type aliases in documentation
- Deduplication bug in substance_data `hypothesis` strategy
- Use pydoclint as flake8 plugin and not as a stand-alone linter
- Margins in documentation for desktop and mobile version
- `Interval`s can now also be deserialized from a bounds iterable
- `SubspaceDiscrete` and `SubspaceContinuous` now have (de-)serialization methods

### Removed
- Conda install instructions and version badge
- Early fail for different Python versions in regular pipeline

### Deprecations
- `Interval.is_finite` replaced with `Interval.is_bounded`
- Specifying target configs without explicit type information is deprecated
- Specifying parameters/constraints at the top level of a campaign configuration JSON is
  deprecated. Instead, an explicit `searchspace` field must be provided with an optional
  `constructor` entry

## [0.7.1] - 2023-12-07
### Added
- Release pipeline now also publishes source distributions
- `hypothesis` strategies and tests for parameters package

### Changed
- Reworked validation tests for parameters package
- `SubstanceParameter` now collects inconsistent user input in an `ExceptionGroup`

### Fixed
- Link handling in documentation

## [0.7.0] - 2023-12-04
### Added
- GitHub CI pipelines
- GitHub documentation pipeline
- Optional `--force` option for building the documentation despite errors
- Enabled passing optional arguments to `tox -e docs` calls
- Logo and banner images
- Project metadata for pyproject.toml
- PyPI release pipeline
- Favicon for homepage
- More literature references
- First drafts of first user guides

### Changed
- Reworked README for GitHub landing page
- Now has concise contribution guidelines
- Use Furo theme for documentation

### Removed
- `--debug` flag for documentation building

## [0.6.1] - 2023-11-27
### Added
- Script for building HTML documentation and corresponding `tox` environment
- Linter `typos` for spellchecking
- Parameter encoding enums
- `mypy` for parameters package
- `tox` environments for `mypy`

### Changed
- Replacing `pylint`, `flake8`, `µfmt` and `usort` with `ruff`
- Markdown based documentation replaced with HTML based documentation

### Fixed
- `encoding` is no longer a class variable
- Now installed with correct `pandas` dependency flag
- `comp_df` column names for `CustomDiscreteParameter` are now safe

## [0.6.0] - 2023-11-17
### Added
- `Raises` section for validators and corresponding contributing guideline
- Bring your own model: surrogate classes for custom model architectures and pre-trained ONNX models
- Test module for deprecation warnings
- Option to control the switching point of `TwoPhaseStrategy` (former `Strategy`)
- `SequentialStrategy` and `StreamingSequentialStrategy` classes
- Telemetry env variable `BAYBE_TELEMETRY_VPN_CHECK` turning the initial connectivity check on/off 
- Telemetry env variable `BAYBE_TELEMETRY_VPN_CHECK_TIMEOUT` for setting the connectivity check timeout

### Changed
- Reorganized modules into subpackages
- Serialization no longer relies on cattrs' global converter
- Refined (un-)structuring logic
- Telemetry env variable `BAYBE_TELEMETRY_HOST` renamed to `BAYBE_TELEMETRY_ENDPOINT`
- Telemetry env variable `BAYBE_DEBUG_FAKE_USERHASH` renamed to `BAYBE_TELEMETRY_USERNAME`
- Telemetry env variable `BAYBE_DEBUG_FAKE_HOSTHASH` renamed to `BAYBE_TELEMETRY_HOSTNAME`
- Bumped cattrs version

### Fixed
- Now supports Python 3.11
- Removed `pyarrow` version pin
- `TaskParameter` added to serialization test
- Deserialization (e.g. from config) no longer silently drops unknown arguments

### Deprecations
- `BayBE` class replaced with `Campaign`
- `baybe.surrogate` replaced with `baybe.surrogates`
- `baybe.targets.Objective` replaced with `baybe.objective.Objective`
- `baybe.strategies.Strategy` replaced with `baybe.strategies.TwoPhaseStrategy`

## [0.5.1] - 2023-10-19
### Added
- Linear in-/equality constraints over continuous parameters
- Constrained optimization for `SequentialGreedyRecommender`
- `RandomRecommender` now supports linear in-/equality constraints via polytope sampling

### Changed
- Include linting for all functions
- Rewrite functions to distinguish between private and public ones
- Unreachable telemetry endpoints now automatically disables telemetry and no longer cause
any data submission loops
- `add_fake_results` utility now considers potential target bounds
- Constraint names have been refactored to indicate whether they operate on discrete 
or continuous parameters

### Fixed
- Random recommendation failing for small discrete (sub-)spaces
- Deserialization issue with `TaskParameter`

## [0.5.0] - 2023-09-15
### Added
- `TaskParameter` for multitask modelling
- Basic transfer learning capability using multitask kernels
- Advanced simulation mechanisms for transfer learning and search space partitioning
- Extensive docstring documentation in all files
- Autodoc using sphinx
- Script for automatic code documentation
- New `tox` environments for a full and a core-only pytest run

### Changed
- Discrete subspaces require unique indices
- Simulation function signatures are redesigned (but largely backwards compatible)
- Docstring contents and style (numpy -> google)
- Regrouped additional dependencies

## [0.4.2] - 2023-08-29
### Added
- Test environments for multiple Python versions via `tox`

### Changed
- Removed `environment.yml`
- Telemetry host endpoint is now flexible via the environment variable `BAYBE_TELEMETRY_HOST`

### Fixed
- Inference for `__version__`

## [0.4.1] - 2023-08-23
### Added
- Vulnerability check via `pip-audit`
- `tests` dependency group

### Changed
- Removed no longer required `fsspec` dependency

### Fixed
- Scipy vulnerability by bumping version to 1.10.1
- Missing `pyarrow` dependency

## [0.4.0] - 2023-08-16
### Added
- `from_dataframe` convenience constructors for discrete and continuous subspaces 
- `from_bounds` convenience constructor for continuous subspaces
- `empty` convenience constructors discrete and continuous subspaces
- `baybe`, `strategies` and `utils` namespace for convenient imports
- Simple test for config validation
- `VarUCB` and `qVarUCB` acquisition functions emulating maximum variance for active learning
- Surrogate model serialization
- Surrogate model parameter passing

### Changed
- Renamed `create` constructors to `from_product`
- Renamed `empty` checks for subspaces to `is_empty`
- Fixed inconsistent class names in surrogate.py
- Fixed inconsistent class names in parameters.py
- Cached recommendations are now private
- Parameters, targets and objectives are now immutable
- Adjusted comments in example files
- Accelerated the slowest tests
- Removed try blocks from config examples
- Upgraded numpy requirement to >= 1.24.1
- Requires `protobuf<=3.20.3`
- `SearchSpace` parameters in surrogate models are now handled in `fit`
- Dataframes are encoded in binary for serialization
- `comp_rep` is loaded directly from the serialization string

### Fixed
- Include scaling in FPS recommender
- Support for pandas>=2.0.0

## [0.3.2] - 2023-07-24
### Added
- Constraints serialization

### Changed
- A maximum of one `DependenciesConstraint` is allowed
- Bumped numpy and matplotlib versions

## [0.3.1] - 2023-07-17
### Added
- Code coverage check with pytest-cov
- Hybrid mode for `SequentialGreedyRecommender`

### Changed
- Removed support for infinite parameter bounds
- Removed not yet implemented MULTI objective mode

### Fixed
- Changelog assert in Azure pipeline
- Bug: telemetry could not be fully deactivated

## [0.3.0] - 2023-06-27
### Added
- `Interval` class for representing parameter/target bounds
- Activated mypy for the first few modules and fixed their type issues
- Automatic (de-)serialization and `SerialMixin` class
- Basic serialization example, demo and tests
- Mechanisms for loading and validating config files
- Telemetry via OpenTelemetry
- More detailed package installation info
- Fallback mechanism for `NonPredictiveRecommender`
- Introduce naive hybrid recommender

### Changed
- Switched from pydantic to attrs in all modules except constraints.py
- Removed subclass initialization hooks and `type` attribute
- Refactored class attributes and their conversion/validation/initialization
- Removed no longer needed `HashableDict` class
- Refactored strategy and recommendation module structures
- Replaced dict-based configuration logic with object-based logic
- Overall versioning scheme and version inference for telemetry
- No longer using private telemetry imports
- Fixed package versions for dev tools
- Revised "Getting Started" section in README.md
- Revised examples

### Fixed
- Telemetry no longer crashing when package was not installed

## [0.2.4] - 2023-03-24
### Added
- Tests for different search space types and their compatible recommenders

### Changed
- Initial strategies converted to recommenders
- Config keyword `initial_strategy` replaced by `initial_recommender_cls`
- Config keywords for the clustering recommenders changed from `x` to `CLUSTERING_x`
- skicit-learn-extra is now optional dependency in the [extra] group
- Type identifiers of greedy recommenders changed to 'SEQUENTIAL_GREEDY_x'

### Fixed
- Parameter bounds now only contain dimensions that actually appear in the search space 

## [0.2.3] - 2023-03-14
### Added
- Parsing for continuous parameters
- Caching of recommendations to avoid unnecessary computations
- Strategy support for hybrid spaces
- Custom discrete constraint with user-provided validator

### Changed
- Parameter class hierarchy
- `SearchSpace` has now a discrete and continuous subspace
- Model fit now done upon requesting recommendations

### Fixed
- Updated BoTorch and GPyTorch versions are also used in pyproject.toml

## [0.2.2] - 2023-01-13
### Added
- `SearchSpace` class
- Code testing with pytest
- Option to specify initial data for backtesting simulations
- SequentialGreedyRecommender class

### Changed
- Switched from miniconda to micromamba in Azure pipeline

### Fixed
- BoTorch version upgrade to fix critical bug (https://github.com/pytorch/botorch/pull/1454)

## [0.2.1] - 2022-12-01
### Fixed
- Parameters cannot be initialized with duplicate values

## [0.2.0] - 2022-11-10
### Added
- Initial strategy: Farthest Point Sampling
- Initial strategy: Partitioning Around Medoids
- Initial strategy: K-means
- Initial strategy: Gaussian Mixture Model
- Constraints and conditions for discrete parameters
- Data scaling functionality
- Decorator for automatic model scaling
- Decorator for handling constant targets
- Decorator for handling batched model input
- Surrogate model: Mean prediction
- Surrogate model: Random forrest
- Surrogate model: NGBoost
- Surrogate model: Bayesian linear
- Save/load functionality for BayBE objects

### Fixed
- UCB now usable as acquisition function, hard-set beta parameter to 1.0
- Temporary GP priors now exactly reproduce EDBO setting

## [0.1.0] - 2022-10-01
### Added
- Code skeleton with a central object to access functionality
- Basic parser for categorical parameters with one-hot encoding
- Basic parser for discrete numerical parameters
- Azure pipeline for code formatting and linting
- Single-task Gaussian process strategy
- Streamlit dashboard for comparing single-task strategies
- Input functionality to read measurements including automatic matching to search space
- Integer encoding for categorical parameters
- Parser for numerical discrete parameters
- Single numerical target with Min and Max mode
- Recommendation functionality
- Parameter scaling depending on parameter types and user-chosen scalers
- Noise and fake-measurement utilities
- Internal metadata storing various info about datapoints in the search space
- BayBE options controlling recommendation and data addition behavior
- Config parsing and validation using pydantic
- Global random seed control
- Strategy connection with BayBE object
- Custom parameters as labels with user-provided encodings
- Substance parameters which are encoded via cheminformatics descriptors
- Data cleaning utilities useful for descriptors
- Simulation capabilities for testing the package on existing data
- Parsing and preprocessing for multiple targets / desirability ansatz
- Basic README file
- Automatic publishing of tagged versions
- Caching of experimental parameters and chemical descriptors
- Choices for acquisition functions and their usage with arbitrary surrogate models
- Temporary logic for selecting GP priors<|MERGE_RESOLUTION|>--- conflicted
+++ resolved
@@ -9,7 +9,7 @@
 - `BCUT2D` encoding for `SubstanceParameter`
 - Stored benchmarking results now include the Python environment and version
 - `qPSTD` acquisition function
-<<<<<<< HEAD
+- `SHAPInsight` now supports the `waterfall` plot type
 - `ContinuousCardinalityConstraint` is now compatible with `BotorchRecommender`
 - A `MinimumCardinalityViolatedWarning` is triggered when minimum cardinality
   constraints are violated
@@ -23,9 +23,6 @@
 - Utilities `activate_parameter` and `is_cardinality_fulfilled` for enforcing and
   validating cardinality constraints
 - Utility `is_inactive` for determining if parameters are inactive
-=======
-- `SHAPInsight` now supports the `waterfall` plot type
->>>>>>> 7c368734
 
 ### Changed
 - Acquisition function indicator `is_mc` has been removed in favor of new indicators 
