# Changelog
All notable changes to this project will be documented in this file.

The format is based on [Keep a Changelog](https://keepachangelog.com/en/1.0.0/),
and this project adheres to [Semantic Versioning](https://semver.org/spec/v2.0.0.html).

## [Unreleased]
### Added
<<<<<<< HEAD
- New target API, including advanced machinery for defining and manipulating target
  transformations based on the new `Transformation` class hierarchy
- `match_bell` and `match_triangular` convenience constructors to `NumericalTarget`
  for reproducing the legacy `MATCH` modes
- `ramp` convenience constructor to `NumericalTarget` for reproducing the legacy
  behavior when imposing bounds on `MIN`/`MAX` targets
- Support for accessing posterior information of all target types (e.g. those consider
  `MATCH` target in the legacy API) as well as targets used in `DesirabilityObjective`
- `total_transformation` and `is_normalized` properties to `NumericalTarget`
- `normalize`, `clamp`, `log`, `exp` and `power` methods to `NumericalTarget` for
  easy creation of transformed targets from existing ones
- `get_image` method to `NumericalTarget` for computing the images of transformed
  target value ranges
- Support for non-normalized targets in `DesirabilityObjective`
- `Objective.to_botorch` method for converting objectives to BoTorch
- Tests for migrating to new target API

### Changed
- The target behavior is no longer defined via a `mode` (i.e. `MIN`, `MAX`, `MATCH` in
  legacy API) but controlled using a minimization flag and corresponding target
  transformations. This allows for more flexible target definitions, makes invalid
  target configurations unrepresentable, and is in line with the definition of
  mathematical optimization problems. Also, it avoids the need to explicitly specify an
  irrelevant optimization direction in the context of active learning.
- Evaluating posteriors using a `DesirabilityObjective` now returns information 
  for each target instead of for the desirability value
- Specifying bounds for `Interval` is now optional

### Removed
- Option to specify reference values for `add_fake_measurements`

### Deprecations
- Creating targets using a `mode` argument

=======
- `random_tie_break` flag to `farthest_point_sampling` to toggle between 
  random or deterministic sampling for equidistant cases
- `random_tie_break` and `initialization` attributes to `FPSRecommender` to
  control sampling in `farthest_point_sampling`

### Fixed
- `simulate_scenarios` not making use of fully parallel computation
- Using `PosteriorStandardDeviation` with `MIN` targets no longer results in 
  minimization of the acquisition function

### Fixed
- Added missing garbage collection call to pareto.py, potentially solving serialization
  issues in certain cases
>>>>>>> 5e998daf

## [0.13.0] - 2025-04-16
### Added
- `extras` group for installing all dependencies required for optional features
- Support for NumPy 2.0+
- `ParetoObjective` class for Pareto optimization of multiple targets and corresponding
  `qNoisyExpectedHypervolumeImprovement` / `qLogNoisyExpectedHypervolumeImprovement` /
  `qLogNParEGO` acquisition functions
- Composite surrogates now drop rows containing NaNs (separately for each target), 
  effectively enabling partial measurements
- `SubstanceParameter`, `CustomDiscreteParameter` and `CategoricalParameter` now also 
  support restricting the search space via `active_values`, while `values` continue to 
  identify allowed measurement inputs
- `Campaign.posterior_stats` and `Surrogate.posterior_stats` as convenience methods for
  providing statistical measures about the target predictions of a given set of
  candidates
- `acquisition_values` and `joint_acquisition_value` convenience methods to
  `Campaign` and `BayesianRecommender` for computing acquisition values
- `Campaign.get_acquisition_function` and `BayesianRecommender.get_acquisition_function`
  convenience methods for retrieving the underlying acquisition function
- `AcquisitionFunction.evaluate` convenience method for computing acquisition values
  from candidates in experimental representation
- `qPSTD` acquisition function
- `BCUT2D` encoding for `SubstanceParameter`
- `SHAPInsight` now supports the `waterfall` plot type
- Cardinality constraints sections to the user guide
- `ContinuousCardinalityConstraint` is now compatible with `BotorchRecommender`
- Attribute `max_n_subspaces` to `BotorchRecommender`, allowing to control
  optimization behavior in the presence of cardinality constraints
- `Surrogate.replicate` method for making single-target surrogate models multi-target
  compatible
- `CompositeSurrogate` class for composing multi-target surrogates from single-target
  surrogates
- `is_multi_output` attribute to `Objective`
- `supports_multi_output` attribute/property to `Surrogate`/`AcquisitionFunction`
- `n_outputs` property to `Objective`
- Attribute `relative_threshold` and method `get_absolute_thresholds` to 
  `ContinuousCardinalityConstraint` for handling inactivity ranges
- Utilities `inactive_parameter_combinations` and`n_inactive_parameter_combinations` 
  to both `ContinuousCardinalityConstraint`and `SubspaceContinuous` for iterating
  over cardinality-constrained parameter sets
- Utilities `activate_parameter` and `is_cardinality_fulfilled` for enforcing and
  validating cardinality constraints
- Utility `is_inactive` for determining if parameters are inactive
- A `MinimumCardinalityViolatedWarning` is triggered when minimum cardinality
  constraints are violated
- Stored benchmarking results now include the Python environment and version

### Changed
- Targets are now allowed to contain NaN, deferring potential failure to attempted 
  recommendation instead of data ingestion
- For label-like parameters, `SubspaceDiscrete` now only includes parameter values 
  that are in `active_values`
- The default value for `sequential_continuous` in `BotorchRecommender` has been 
  changed to `True`
- `SHAPInsight` now allows explanation input that has additional columns compared to 
  the background data (will be ignored)
- Acquisition function indicator `is_mc` has been removed in favor of new indicators 
  `supports_batching` and `supports_pending_experiments`
- `fuzzy_row_match` now uses vectorized operations, resulting in a speedup of matching 
  measurements to the search space between 4x and 40x
- Model scaling now uses the parameter bounds instead of the search space bounds
- `benchmarks` module now accepts a list of domains to be executed
- Construction of BoTorch acquisition functions has been redesigned from ground up
- `ngboost` is now an optional dependency
- `setuptools-scm` is now an optional dependency, used for improved version inference
- `create_example_plots`, `to_string` and `indent` have been relocated within utils

### Fixed
- Incorrect optimization direction with `PSTD` with a single minimization target
- Provide version fallback in case scm fails to infer version during installation

### Removed
- `fuzzy_row_match` will no longer warn about entries not matching to the search space 
- `funcy` dependency
- `scikit-learn-extra` dependency by integrating relevant code parts into `baybe`

### Expired Deprecations (from 0.9.*)
- `baybe.objective` namespace 
- `acquisition_function_cls` constructor parameter for `BayesianRecommender`
- `VarUCB` and `qVarUCB` acquisition functions

## [0.12.2] - 2025-01-31
### Changed
- More robust settings for the GP fitting
- The `beta` parameter of `UCB` and `qUCB` can now also take negative values

## [0.12.1] - 2025-01-29
### Changed
- Default of `allow_recommending_already_recommended` is changed back to `False`
  to avoid exploitation cycles ([#468](https://github.com/emdgroup/baybe/issues/468))

## [0.12.0] - 2025-01-28
### Breaking Changes 
- Lookup callables for simulation are now expected to accept/return dataframes with
  the corresponding parameter/target column labels

### Added
- SHAP explanations via the new `SHAPInsight` class
- Optional `insights` dependency group
- Insights user guide
- Example for a traditional mixture
- `allow_missing` and `allow_extra` keyword arguments to `Objective.transform`
- `add_noise_to_perturb_degenerate_rows` utility
- `benchmarks` subpackage for defining and running performance tests
– `Campaign.toggle_discrete_candidates` to dynamically in-/exclude discrete candidates
- `filter_df` utility for filtering dataframe content
- `arrays_to_dataframes` decorator to create lookups from array-based callables
- `DiscreteConstraint.get_valid` to conveniently access valid candidates
- Functionality for persisting benchmarking results on S3 from a manual pipeline run
- `remain_switched` option to `TwoPhaseMetaRecommender`
- `is_stateful` class variable to `MetaRecommender`
- `get_non_meta_recommender` method to `MetaRecommender`

### Changed
- `SubstanceParameter` encodings are now computed exclusively with the
  `scikit-fingerprints` package, granting access to all fingerprints available therein
- Example for slot-based mixtures has been revised and grouped together with the new 
  traditional mixture example
- Memory caching is now non-verbose
- `CustomDiscreteParameter` does not allow duplicated rows in `data` anymore
- De-/activating Polars via `BAYBE_DEACTIVATE_POLARS` now requires passing values
  compatible with `strtobool`
- All arguments to `MetaRecommender.select_recommender` are now optional
- `MetaRecommender`s can now be composed of other `MetaRecommender`s
- For performance reasons, search space manipulation using `polars` is no longer
  guaranteed to produce the same row order as the corresponding `pandas` operations
- `allow_repeated_recommendations` has been renamed to 
  `allow_recommending_already_recommended` and is now `True` by default

### Fixed
- Rare bug arising from degenerate `SubstanceParameter.comp_df` rows that caused
  wrong number of recommendations being returned
- `ContinuousConstraint`s can now be used in single point precision
- Search spaces are now stateless, preventing unintended side effects that could lead to
  incorrect candidate sets when reused in different optimization contexts
- `qNIPV` not working with single `MIN` targets
- Passing a `TargetTransformation` without passing `bounds` when creating a 
  `NumericalTarget` now raises an error
- Crash when using `ContinuousCardinalityConstraint` caused by an unintended interplay
  between constraints and dropped parameters yielding empty parameter sets
- Minimizing a single `NumericalTarget` with specified bounds/transformation via
  `SingleTargetObjective` no longer erroneously maximizes it
- `allow_*` flags are now context-aware, i.e. setting them in a context where they are
  irrelevant now raises an error instead of passing silently

### Removed
- `botorch_function_wrapper` utility for creating lookup callables

### Deprecations
- Passing a dataframe via the `data` argument to `Objective.transform` is no longer
  possible. The dataframe must now be passed as positional argument.
- The new `allow_extra` flag is automatically set to `True` in `Objective.transform`
  when left unspecified
- `get_transform_parameters` has been replaced with `get_transform_objects`
- Passing a dataframe via the `data` argument to `Target.transform` is no longer
  possible. The data must now be passed as a series as first positional argument.
- `SubstanceEncoding` value `MORGAN_FP`. As a replacement, `ECFP` with 1024 bits and
  radius of 4 can be used.
- `SubstanceEncoding` value `RDKIT`. As a replacement, `RDKIT2DDESCRIPTORS` can be used.
- The `metadata` attribute of `SubspaceDiscrete` no longer exists. Metadata is now
  exclusively handled by the `Campaign` class.
- `get_current_recommender` and `get_next_recommender` of `MetaRecommender` have become
  obsolete and calling them is no longer possible
- Passing `allow_*` flags to recommenders is no longer supported since the necessary
  metadata required for the flags is no longer available at that level. The
  functionality has been taken over by `Campaign`.

## [0.11.4] - 2025-01-27
### Changed
- Polars lazy streaming has been deactivated due to instabilities

### Fixed
- Improvement-based Monte Carlo acquisition functions now use the correct
  reference value for single-target minimization

## [0.11.3] - 2024-11-06
### Fixed
- `protobuf` dependency issue, version pin was removed

## [0.11.2] - 2024-10-11
### Added
- `n_restarts` and `n_raw_samples` keywords to configure continuous optimization
  behavior for `BotorchRecommender`
- User guide for utilities
- `mypy` rule expecting explicit `override` markers for method overrides

### Changed
- Utility `add_fake_results` renamed to `add_fake_measurements`
- Utilities `add_fake_measurements` and `add_parameter_noise` now also return the
  dataframe they modified in-place

### Fixed
- Leftover attrs-decorated classes are garbage collected before the subclass tree is
  traversed, avoiding sporadic serialization problems

## [0.11.1] - 2024-10-01
### Added
- Continuous linear constraints have been consolidated in the new
  `ContinuousLinearConstraint` class

### Changed
- `get_surrogate` now also returns the model for transformed single targets or
  desirability objectives

### Fixed
- Unsafe name-based matching of columns in `get_comp_rep_parameter_indices`

### Deprecations
- `ContinuousLinearEqualityConstraint` and `ContinuousLinearInequalityConstraint`
  replaced by `ContinuousLinearConstraint` with the corresponding `operator` keyword

## [0.11.0] - 2024-09-09
### Breaking Changes
- The public methods of `Surrogate` models now operate on dataframes in experimental
  representation instead of tensors in computational representation
- `Surrogate.posterior` models now returns a `Posterior` object
- `param_bounds_comp` of `SearchSpace`, `SubspaceDiscrete` and `SubspaceContinuous` has
  been replaced with `comp_rep_bounds`, which returns a dataframe

### Added
- `py.typed` file to enable the use of type checkers on the user side
- `IndependentGaussianSurrogate` base class for surrogate models providing independent 
  Gaussian posteriors for all candidates (cannot be used for batch prediction)
- `comp_rep_columns` property for `Parameter`, `SearchSpace`, `SubspaceDiscrete`
  and `SubspaceContinuous` classes
- New mechanisms for surrogate input/output scaling configurable per class
- `SurrogateProtocol` as an interface for user-defined surrogate architectures
- Support for binary targets via `BinaryTarget` class
- Support for bandit optimization via `BetaBernoulliMultiArmedBanditSurrogate` class
- Bandit optimization example
- `qThompsonSampling` acquisition function
- `BetaPrior` class
- `recommend` now accepts the `pending_experiments` argument, informing the algorithm
  about points that were already selected for evaluation
- Pure recommenders now have the `allow_recommending_pending_experiments` flag,
  controlling whether pending experiments are excluded from candidates in purely
  discrete search spaces
- `get_surrogate` and `posterior` methods to `Campaign`
- `tenacity` test dependency
- Multi-version documentation

### Changed
- The transition from experimental to computational representation no longer happens
  in the recommender but in the surrogate
- Fallback models created by `catch_constant_targets` are stored outside the surrogate
- `to_tensor` now also handles `numpy` arrays
- `MIN` mode of `NumericalTarget` is now implemented via the acquisition function
  instead of negating the computational representation
- Search spaces now store their parameters in alphabetical order by name
- Improvement-based acquisition functions now consider the maximum posterior mean
  instead of the maximum noisy measurement as reference value
- Iteration tests now attempt up to 5 repeated executions if they fail due to numerical
  reasons

### Fixed
- `CategoricalParameter` and `TaskParameter` no longer incorrectly coerce a single
  string input to categories/tasks
- `farthest_point_sampling` no longer depends on the provided point order
- Batch predictions for `RandomForestSurrogate`
- Surrogates providing only marginal posterior information can no longer be used for
  batch recommendation
- `SearchSpace.from_dataframe` now creates a proper empty discrete subspace without
  index when called with continuous parameters only
- Metadata updates are now only triggered when a discrete subspace is present
- Unintended reordering of discrete search space parts for recommendations obtained
  with `BotorchRecommender`

### Removed
- `register_custom_architecture` decorator
- `Scalar` and `DefaultScaler` classes

### Deprecations
- The role of `register_custom_architecture` has been taken over by
  `baybe.surrogates.base.SurrogateProtocol`
- `BayesianRecommender.surrogate_model` has been replaced with `get_surrogate`

## [0.10.0] - 2024-08-02
### Breaking Changes
- Providing an explicit `batch_size` is now mandatory when asking for recommendations
- `RecommenderProtocol.recommend` now accepts an optional `Objective` 
- `RecommenderProtocol.recommend` now expects training data to be provided as a single
  dataframe in experimental representation instead of two separate dataframes in
  computational representation
- `Parameter.is_numeric` has been replaced with `Parameter.is_numerical`
- `DiscreteParameter.transform_rep_exp2comp` has been replaced with
  `DiscreteParameter.transform` 
- `filter_attributes` has been replaced with `match_attributes`

### Added
- `Surrogate` base class now exposes a `to_botorch` method
- `SubspaceDiscrete.to_searchspace` and `SubspaceContinuous.to_searchspace`
  convenience constructor
- Validators for `Campaign` attributes
- `_optional` subpackage for managing optional dependencies
- New acquisition functions for active learning: `qNIPV` (negative integrated posterior
  variance) and `PSTD` (posterior standard deviation)
- Acquisition function: `qKG` (knowledge gradient)
- Abstract `ContinuousNonlinearConstraint` class
- Abstract `CardinalityConstraint` class and
  `DiscreteCardinalityConstraint`/`ContinuousCardinalityConstraint` subclasses
- Uniform sampling mechanism for continuous spaces with cardinality constraints
- `register_hooks` utility enabling user-defined augmentation of arbitrary callables
- `transform` methods of `SearchSpace`, `SubspaceDiscrete` and `SubspaceContinuous`
  now take additional `allow_missing` and `allow_extra` keyword arguments
- More details to the transfer learning user guide
- Activated doctests
- `SubspaceDiscrete.from_parameter`, `SubspaceContinuous.from_parameter`,
  `SubspaceContinuous.from_product` and `SearchSpace.from_parameter`
   convenience constructors
- `DiscreteParameter.to_subspace`, `ContinuousParameter.to_subspace` and
  `Parameter.to_searchspace` convenience constructors
- Utilities for permutation and dependency data augmentation
- Validation and translation tests for kernels
- `BasicKernel` and `CompositeKernel` base classes
- Activated `pre-commit.ci` with auto-update
- User guide for active learning
- Polars expressions for `DiscreteSumConstraint`, `DiscreteProductConstraint`, 
  `DiscreteExcludeConstraint`, `DiscreteLinkedParametersConstraint` and 
  `DiscreteNoLabelDuplicatesConstraint`
- Discrete search space Cartesian product can be created lazily via Polars
- Examples demonstrating the `register_hooks` utility: basic registration mechanism,
  monitoring the probability of improvement, and automatic campaign stopping
- Documentation building now uses a lockfile to fix the exact environment

### Changed
- Passing an `Objective` to `Campaign` is now optional
- `GaussianProcessSurrogate` models are no longer wrapped when cast to BoTorch
- Restrict upper versions of main dependencies, motivated by major `numpy` release
- Sampling methods in `qNIPV` and `BotorchRecommender` are now specified via 
  `DiscreteSamplingMethod` enum
- `Interval` class now supports degenerate intervals containing only one element
- `add_fake_results` now directly processes `Target` objects instead of a `Campaign`
- `path` argument in plotting utility is now optional and defaults to `Path(".")`
- `UnusedObjectWarning` by non-predictive recommenders is now ignored during simulations
- The default kernel factory now avoids strong jumps by linearly interpolating between
  two fixed low and high dimensional prior regimes
- The previous default kernel factory has been renamed to `EDBOKernelFactory` and now
  fully reflects the original logic
- The default acquisition function has been changed from `qEI` to `qLogEI` for improved
  numerical stability

### Removed
- Support for Python 3.9 removed due to new [BoTorch requirements](https://github.com/pytorch/botorch/pull/2293) 
  and guidelines from [Scientific Python](https://scientific-python.org/specs/spec-0000/)
- Linter `typos` for spellchecking

### Fixed
- `sequential` flag of `SequentialGreedyRecommender` is now set to `True`
- Serialization bug related to class layout of `SKLearnClusteringRecommender`
- `MetaRecommender`s no longer trigger warnings about non-empty objectives or
  measurements when calling a `NonPredictiveRecommender`
- Bug introduced in 0.9.0 (PR #221, commit 3078f3), where arguments to `to_gpytorch` 
  are not passed on to the GPyTorch kernels
- Positive-valued kernel attributes are now correctly handled by validators
  and hypothesis strategies
- As a temporary workaround to compensate for missing `IndexKernel` priors, 
 `fit_gpytorch_mll_torch` is used instead of `fit_gpytorch_mll` when a `TaskParameter`
  is present, which acts as regularization via early stopping during model fitting

### Deprecations
- `SequentialGreedyRecommender` class replaced with `BotorchRecommender`
- `SubspaceContinuous.samples_random` has been replaced with
  `SubspaceContinuous.sample_uniform`
- `SubspaceContinuous.samples_full_factorial` has been replaced with
  `SubspaceContinuous.sample_from_full_factorial`
- Passing a dataframe via the `data` argument to the `transform` methods of
  `SearchSpace`, `SubspaceDiscrete` and `SubspaceContinuous` is no longer possible.
  The dataframe must now be passed as positional argument.
- The new `allow_extra` flag is automatically set to `True` in `transform` methods
  of search space classes when left unspecified

### Expired Deprecations (from 0.7.*)
- `Interval.is_finite` property
- Specifying target configs without type information 
- Specifying parameters/constraints at the top level of a campaign configs
- Passing `numerical_measurements_must_be_within_tolerance` to `Campaign`
- `batch_quantity` argument 
- Passing `allow_repeated_recommendations` or `allow_recommending_already_measured` 
  to `MetaRecommender` (or former `Strategy`)
- `*Strategy` classes and `baybe.strategies` subpackage
- Specifying `MetaRecommender` (or former `Strategy`) configs without type information 

## [0.9.1] - 2024-06-04
### Changed
- Discrete searchspace memory estimate is now natively represented in bytes 

### Fixed
- Non-GP surrogates not working with `deepcopy` and the simulation package due to
  slotted base class
- Datatype inconsistencies for various parameters' `values` and `comp_df` and 
  `SubSelectionCondition`'s `selection` related to floating point precision

## [0.9.0] - 2024-05-21
### Added
- Class hierarchy for objectives
- `AdditiveKernel`, `LinearKernel`, `MaternKernel`, `PeriodicKernel`, 
  `PiecewisePolynomialKernel`, `PolynomialKernel`, `ProductKernel`, `RBFKernel`, 
  `RFFKernel`, `RQKernel`, `ScaleKernel` classes
- `KernelFactory` protocol enabling context-dependent construction of kernels
- Preset mechanism for `GaussianProcessSurrogate`
- `hypothesis` strategies and roundtrip test for kernels, constraints, objectives,
  priors and acquisition functions
- New acquisition functions: `qSR`, `qNEI`, `LogEI`, `qLogEI`, `qLogNEI`
- `GammaPrior`, `HalfCauchyPrior`, `NormalPrior`, `HalfNormalPrior`, `LogNormalPrior`
  and `SmoothedBoxPrior` classes
- Possibility to deserialize classes from optional class name abbreviations
- Basic deserialization tests using different class type specifiers
- Serialization user guide
- Environment variables user guide
- Utility for estimating memory requirements of discrete product search space
- `mypy` for search space and objectives

### Changed
- Reorganized acquisition.py into `acquisition` subpackage
- Reorganized simulation.py into `simulation` subpackage
- Reorganized gaussian_process.py into `gaussian_process` subpackage
- Acquisition functions are now their own objects
- `acquisition_function_cls` constructor parameter renamed to `acquisition_function`
- User guide now explains the new objective classes
- Telemetry deactivation warning is only shown to developers
- `torch`, `gpytorch` and `botorch` are lazy-loaded for improved startup time
- If an exception is encountered during simulation, incomplete results are returned 
  with a warning instead of passing through the uncaught exception
- Environment variables `BAYBE_NUMPY_USE_SINGLE_PRECISION` and
  `BAYBE_TORCH_USE_SINGLE_PRECISION` to enforce single point precision usage

### Removed
- `model_params` attribute from `Surrogate` base class, `GaussianProcessSurrogate` and
  `CustomONNXSurrogate`
- Dependency on `requests` package
  
### Fixed
- `n_task_params` now evaluates to 1 if `task_idx == 0`
- Simulation no longer fails in `ignore` mode when lookup dataframe contains duplicate
  parameter configurations
- Simulation no longer fails for targets in `MATCH` mode
- `closest_element` now works for array-like input of all kinds
- Structuring concrete subclasses no longer requires providing an explicit `type` field
- `_target(s)` attributes of `Objectives` are now (de-)serialized without leading
  underscore to support user-friendly serialization strings
- Telemetry does not execute any code if it was disabled
- Running simulations no longer alters the states of the global random number generators

### Deprecations
- The former `baybe.objective.Objective` class has been replaced with
  `SingleTargetObjective` and `DesirabilityObjective`
- `acquisition_function_cls` constructor parameter for `BayesianRecommender`
- `VarUCB` and `qVarUCB` acquisition functions

### Expired Deprecations (from 0.6.*)
- `BayBE` class
- `baybe.surrogate` module
- `baybe.targets.Objective` class
- `baybe.strategies.Strategy` class

## [0.8.2] - 2024-03-27
### Added
- Simulation user guide
- Example for transfer learning backtesting utility
- `pyupgrade` pre-commit hook
- Better human readable `__str__` representation of objective and targets
- Alternative dataframe deserialization from `pd.DataFrame` constructors

### Changed
- More detailed and sophisticated search space user guide
- Support for Python 3.12
- Upgraded syntax to Python 3.9
- Bumped `onnx` version to fix vulnerability
- Increased threshold for low-dimensional GP priors
- Replaced `fit_gpytorch_mll_torch` with `fit_gpytorch_mll`
- Use `tox-uv` in pipelines

### Fixed
- `telemetry` dependency is no longer a group (enables Poetry installation)

## [0.8.1] - 2024-03-11
### Added
- Better human readable `__str__` representation of campaign
- README now contains an example on substance encoding results
- Transfer learning user guide
- `from_simplex` constructor now also takes and applies optional constraints

### Changed
- Full lookup backtesting example now tests different substance encodings
- Replaced unmaintained `mordred` dependency by `mordredcommunity`
- `SearchSpace`s now use `ndarray` instead of `Tensor`

### Fixed
- `from_simplex` now efficiently validated in `Campaign.validate_config`

## [0.8.0] - 2024-02-29
### Changed
- BoTorch dependency bumped to `>=0.9.3`

### Removed
- Workaround for BoTorch hybrid recommender data type
- Support for Python 3.8

## [0.7.4] - 2024-02-28
### Added
- Subpackages for the available recommender types
- Multi-style plotting capabilities for generated example plots
- JSON file for plotting themes
- Smoke testing in relevant tox environments
- `ContinuousParameter` base class
- New environment variable `BAYBE_CACHE_DIR` that can customize the disk cache directory
  or turn off disk caching entirely
- Options to control the number of nonzero parameters in `SubspaceDiscrete.from_simplex`
- Temporarily ignore ONNX vulnerabilities
- Better human readable `__str__` representation of search spaces
- `pretty_print_df` function for printing shortened versions of dataframes
- Basic Transfer Learning example
- Repo now has reminders (https://github.com/marketplace/actions/issue-reminder) enabled
- `mypy` for recommenders

### Changed
- `Recommender`s now share their core logic via their base class
- Remove progress bars in examples
- Strategies are now called `MetaRecommender`'s and part of the `recommenders.meta`
  module
- `Recommender`'s are now called `PureRecommender`'s and part of the `recommenders.pure`
  module
- `strategy` keyword of `Campaign` renamed to `recommender`
- `NaiveHybridRecommender` renamed to `NaiveHybridSpaceRecommender`

### Fixed
- Unhandled exception in telemetry when username could not be inferred on Windows
- Metadata is now correctly updated for hybrid spaces
- Unintended deactivation of telemetry due to import problem
- Line wrapping in examples

### Deprecations
- `TwoPhaseStrategy`, `SequentialStrategy` and `StreamingSequentialStrategy` have been
  replaced with their new `MetaRecommender` versions

## [0.7.3] - 2024-02-09
### Added
- Copy button for code blocks in documentation
- `mypy` for campaign, constraints and telemetry
- Top-level example summaries
- `RecommenderProtocol` as common interface for `Strategy` and `Recommender`
- `SubspaceDiscrete.from_simplex` convenience constructor

### Changed
- Order of README sections
- Imports from top level `baybe.utils` no longer possible
- Renamed `utils.numeric` to `utils.numerical`
- Optional `chem` dependencies are lazily imported, improving startup time

### Fixed
- Several minor issues in documentation
- Visibility and constructor exposure of `Campaign` attributes that should be private
- `TaskParameter`s no longer disappear from computational representation when the
  search space contains only one task parameter value
- Failing `baybe` import from environments containing only core dependencies caused by
  eagerly loading `chem` dependencies
- `tox` `coretest` now uses correct environment and skips unavailable tests
- Basic serialization example no longer requires optional `chem` dependencies

### Removed
- Detailed headings in table of contents of examples

### Deprecations
- Passing `numerical_measurements_must_be_within_tolerance` to the `Campaign` 
  constructor is no longer supported. Instead, `Campaign.add_measurements` now
  takes an additional parameter to control the behavior.
- `batch_quantity` replaced with `batch_size`
- `allow_repeated_recommendations` and `allow_recommending_already_measured` are now 
  attributes of `Recommender` and no longer attributes of `Strategy`

## [0.7.2] - 2024-01-24
### Added
- Target enums 
- `mypy` for targets and intervals
- Tests for code blocks in README and user guides
- `hypothesis` strategies and roundtrip tests for targets, intervals, and dataframes
- (De-)serialization of target subclasses via base class
- Docs building check now part of CI
- Automatic formatting checks for code examples in documentation
- Deserialization of classes with classmethod constructors can now be customized
  by providing an optional `constructor` field
- `SearchSpace.from_dataframe` convenience constructor

### Changed
- Renamed `bounds_transform_func` target attribute to `transformation`
- `Interval.is_bounded` now implements the mathematical definition of boundedness
- Moved and renamed target transform utility functions
- Examples have two levels of headings in the table of content
- Fix orders of examples in table of content
- `DiscreteCustomConstraint` validator now expects dataframe instead of series
- `ignore_example` flag builds but does not execute examples when building documentation
- New user guide versions for campaigns, targets and objectives
- Binarization of dataframes now happens via pickling

### Fixed
- Wrong use of `tolerance` argument in constraints user guide
- Errors with generics and type aliases in documentation
- Deduplication bug in substance_data `hypothesis` strategy
- Use pydoclint as flake8 plugin and not as a stand-alone linter
- Margins in documentation for desktop and mobile version
- `Interval`s can now also be deserialized from a bounds iterable
- `SubspaceDiscrete` and `SubspaceContinuous` now have (de-)serialization methods

### Removed
- Conda install instructions and version badge
- Early fail for different Python versions in regular pipeline

### Deprecations
- `Interval.is_finite` replaced with `Interval.is_bounded`
- Specifying target configs without explicit type information is deprecated
- Specifying parameters/constraints at the top level of a campaign configuration JSON is
  deprecated. Instead, an explicit `searchspace` field must be provided with an optional
  `constructor` entry

## [0.7.1] - 2023-12-07
### Added
- Release pipeline now also publishes source distributions
- `hypothesis` strategies and tests for parameters package

### Changed
- Reworked validation tests for parameters package
- `SubstanceParameter` now collects inconsistent user input in an `ExceptionGroup`

### Fixed
- Link handling in documentation

## [0.7.0] - 2023-12-04
### Added
- GitHub CI pipelines
- GitHub documentation pipeline
- Optional `--force` option for building the documentation despite errors
- Enabled passing optional arguments to `tox -e docs` calls
- Logo and banner images
- Project metadata for pyproject.toml
- PyPI release pipeline
- Favicon for homepage
- More literature references
- First drafts of first user guides

### Changed
- Reworked README for GitHub landing page
- Now has concise contribution guidelines
- Use Furo theme for documentation

### Removed
- `--debug` flag for documentation building

## [0.6.1] - 2023-11-27
### Added
- Script for building HTML documentation and corresponding `tox` environment
- Linter `typos` for spellchecking
- Parameter encoding enums
- `mypy` for parameters package
- `tox` environments for `mypy`

### Changed
- Replacing `pylint`, `flake8`, `µfmt` and `usort` with `ruff`
- Markdown based documentation replaced with HTML based documentation

### Fixed
- `encoding` is no longer a class variable
- Now installed with correct `pandas` dependency flag
- `comp_df` column names for `CustomDiscreteParameter` are now safe

## [0.6.0] - 2023-11-17
### Added
- `Raises` section for validators and corresponding contributing guideline
- Bring your own model: surrogate classes for custom model architectures and pre-trained ONNX models
- Test module for deprecation warnings
- Option to control the switching point of `TwoPhaseStrategy` (former `Strategy`)
- `SequentialStrategy` and `StreamingSequentialStrategy` classes
- Telemetry env variable `BAYBE_TELEMETRY_VPN_CHECK` turning the initial connectivity check on/off 
- Telemetry env variable `BAYBE_TELEMETRY_VPN_CHECK_TIMEOUT` for setting the connectivity check timeout

### Changed
- Reorganized modules into subpackages
- Serialization no longer relies on cattrs' global converter
- Refined (un-)structuring logic
- Telemetry env variable `BAYBE_TELEMETRY_HOST` renamed to `BAYBE_TELEMETRY_ENDPOINT`
- Telemetry env variable `BAYBE_DEBUG_FAKE_USERHASH` renamed to `BAYBE_TELEMETRY_USERNAME`
- Telemetry env variable `BAYBE_DEBUG_FAKE_HOSTHASH` renamed to `BAYBE_TELEMETRY_HOSTNAME`
- Bumped cattrs version

### Fixed
- Now supports Python 3.11
- Removed `pyarrow` version pin
- `TaskParameter` added to serialization test
- Deserialization (e.g. from config) no longer silently drops unknown arguments

### Deprecations
- `BayBE` class replaced with `Campaign`
- `baybe.surrogate` replaced with `baybe.surrogates`
- `baybe.targets.Objective` replaced with `baybe.objective.Objective`
- `baybe.strategies.Strategy` replaced with `baybe.strategies.TwoPhaseStrategy`

## [0.5.1] - 2023-10-19
### Added
- Linear in-/equality constraints over continuous parameters
- Constrained optimization for `SequentialGreedyRecommender`
- `RandomRecommender` now supports linear in-/equality constraints via polytope sampling

### Changed
- Include linting for all functions
- Rewrite functions to distinguish between private and public ones
- Unreachable telemetry endpoints now automatically disables telemetry and no longer cause
any data submission loops
- `add_fake_results` utility now considers potential target bounds
- Constraint names have been refactored to indicate whether they operate on discrete 
or continuous parameters

### Fixed
- Random recommendation failing for small discrete (sub-)spaces
- Deserialization issue with `TaskParameter`

## [0.5.0] - 2023-09-15
### Added
- `TaskParameter` for multitask modelling
- Basic transfer learning capability using multitask kernels
- Advanced simulation mechanisms for transfer learning and search space partitioning
- Extensive docstring documentation in all files
- Autodoc using sphinx
- Script for automatic code documentation
- New `tox` environments for a full and a core-only pytest run

### Changed
- Discrete subspaces require unique indices
- Simulation function signatures are redesigned (but largely backwards compatible)
- Docstring contents and style (numpy -> google)
- Regrouped additional dependencies

## [0.4.2] - 2023-08-29
### Added
- Test environments for multiple Python versions via `tox`

### Changed
- Removed `environment.yml`
- Telemetry host endpoint is now flexible via the environment variable `BAYBE_TELEMETRY_HOST`

### Fixed
- Inference for `__version__`

## [0.4.1] - 2023-08-23
### Added
- Vulnerability check via `pip-audit`
- `tests` dependency group

### Changed
- Removed no longer required `fsspec` dependency

### Fixed
- Scipy vulnerability by bumping version to 1.10.1
- Missing `pyarrow` dependency

## [0.4.0] - 2023-08-16
### Added
- `from_dataframe` convenience constructors for discrete and continuous subspaces 
- `from_bounds` convenience constructor for continuous subspaces
- `empty` convenience constructors discrete and continuous subspaces
- `baybe`, `strategies` and `utils` namespace for convenient imports
- Simple test for config validation
- `VarUCB` and `qVarUCB` acquisition functions emulating maximum variance for active learning
- Surrogate model serialization
- Surrogate model parameter passing

### Changed
- Renamed `create` constructors to `from_product`
- Renamed `empty` checks for subspaces to `is_empty`
- Fixed inconsistent class names in surrogate.py
- Fixed inconsistent class names in parameters.py
- Cached recommendations are now private
- Parameters, targets and objectives are now immutable
- Adjusted comments in example files
- Accelerated the slowest tests
- Removed try blocks from config examples
- Upgraded numpy requirement to >= 1.24.1
- Requires `protobuf<=3.20.3`
- `SearchSpace` parameters in surrogate models are now handled in `fit`
- Dataframes are encoded in binary for serialization
- `comp_rep` is loaded directly from the serialization string

### Fixed
- Include scaling in FPS recommender
- Support for pandas>=2.0.0

## [0.3.2] - 2023-07-24
### Added
- Constraints serialization

### Changed
- A maximum of one `DependenciesConstraint` is allowed
- Bumped numpy and matplotlib versions

## [0.3.1] - 2023-07-17
### Added
- Code coverage check with pytest-cov
- Hybrid mode for `SequentialGreedyRecommender`

### Changed
- Removed support for infinite parameter bounds
- Removed not yet implemented MULTI objective mode

### Fixed
- Changelog assert in Azure pipeline
- Bug: telemetry could not be fully deactivated

## [0.3.0] - 2023-06-27
### Added
- `Interval` class for representing parameter/target bounds
- Activated mypy for the first few modules and fixed their type issues
- Automatic (de-)serialization and `SerialMixin` class
- Basic serialization example, demo and tests
- Mechanisms for loading and validating config files
- Telemetry via OpenTelemetry
- More detailed package installation info
- Fallback mechanism for `NonPredictiveRecommender`
- Introduce naive hybrid recommender

### Changed
- Switched from pydantic to attrs in all modules except constraints.py
- Removed subclass initialization hooks and `type` attribute
- Refactored class attributes and their conversion/validation/initialization
- Removed no longer needed `HashableDict` class
- Refactored strategy and recommendation module structures
- Replaced dict-based configuration logic with object-based logic
- Overall versioning scheme and version inference for telemetry
- No longer using private telemetry imports
- Fixed package versions for dev tools
- Revised "Getting Started" section in README.md
- Revised examples

### Fixed
- Telemetry no longer crashing when package was not installed

## [0.2.4] - 2023-03-24
### Added
- Tests for different search space types and their compatible recommenders

### Changed
- Initial strategies converted to recommenders
- Config keyword `initial_strategy` replaced by `initial_recommender_cls`
- Config keywords for the clustering recommenders changed from `x` to `CLUSTERING_x`
- skicit-learn-extra is now optional dependency in the [extra] group
- Type identifiers of greedy recommenders changed to 'SEQUENTIAL_GREEDY_x'

### Fixed
- Parameter bounds now only contain dimensions that actually appear in the search space 

## [0.2.3] - 2023-03-14
### Added
- Parsing for continuous parameters
- Caching of recommendations to avoid unnecessary computations
- Strategy support for hybrid spaces
- Custom discrete constraint with user-provided validator

### Changed
- Parameter class hierarchy
- `SearchSpace` has now a discrete and continuous subspace
- Model fit now done upon requesting recommendations

### Fixed
- Updated BoTorch and GPyTorch versions are also used in pyproject.toml

## [0.2.2] - 2023-01-13
### Added
- `SearchSpace` class
- Code testing with pytest
- Option to specify initial data for backtesting simulations
- SequentialGreedyRecommender class

### Changed
- Switched from miniconda to micromamba in Azure pipeline

### Fixed
- BoTorch version upgrade to fix critical bug (https://github.com/pytorch/botorch/pull/1454)

## [0.2.1] - 2022-12-01
### Fixed
- Parameters cannot be initialized with duplicate values

## [0.2.0] - 2022-11-10
### Added
- Initial strategy: Farthest Point Sampling
- Initial strategy: Partitioning Around Medoids
- Initial strategy: K-means
- Initial strategy: Gaussian Mixture Model
- Constraints and conditions for discrete parameters
- Data scaling functionality
- Decorator for automatic model scaling
- Decorator for handling constant targets
- Decorator for handling batched model input
- Surrogate model: Mean prediction
- Surrogate model: Random forrest
- Surrogate model: NGBoost
- Surrogate model: Bayesian linear
- Save/load functionality for BayBE objects

### Fixed
- UCB now usable as acquisition function, hard-set beta parameter to 1.0
- Temporary GP priors now exactly reproduce EDBO setting

## [0.1.0] - 2022-10-01
### Added
- Code skeleton with a central object to access functionality
- Basic parser for categorical parameters with one-hot encoding
- Basic parser for discrete numerical parameters
- Azure pipeline for code formatting and linting
- Single-task Gaussian process strategy
- Streamlit dashboard for comparing single-task strategies
- Input functionality to read measurements including automatic matching to search space
- Integer encoding for categorical parameters
- Parser for numerical discrete parameters
- Single numerical target with Min and Max mode
- Recommendation functionality
- Parameter scaling depending on parameter types and user-chosen scalers
- Noise and fake-measurement utilities
- Internal metadata storing various info about datapoints in the search space
- BayBE options controlling recommendation and data addition behavior
- Config parsing and validation using pydantic
- Global random seed control
- Strategy connection with BayBE object
- Custom parameters as labels with user-provided encodings
- Substance parameters which are encoded via cheminformatics descriptors
- Data cleaning utilities useful for descriptors
- Simulation capabilities for testing the package on existing data
- Parsing and preprocessing for multiple targets / desirability ansatz
- Basic README file
- Automatic publishing of tagged versions
- Caching of experimental parameters and chemical descriptors
- Choices for acquisition functions and their usage with arbitrary surrogate models
- Temporary logic for selecting GP priors<|MERGE_RESOLUTION|>--- conflicted
+++ resolved
@@ -6,7 +6,6 @@
 
 ## [Unreleased]
 ### Added
-<<<<<<< HEAD
 - New target API, including advanced machinery for defining and manipulating target
   transformations based on the new `Transformation` class hierarchy
 - `match_bell` and `match_triangular` convenience constructors to `NumericalTarget`
@@ -23,6 +22,10 @@
 - Support for non-normalized targets in `DesirabilityObjective`
 - `Objective.to_botorch` method for converting objectives to BoTorch
 - Tests for migrating to new target API
+- `random_tie_break` flag to `farthest_point_sampling` to toggle between 
+  random or deterministic sampling for equidistant cases
+- `random_tie_break` and `initialization` attributes to `FPSRecommender` to
+  control sampling in `farthest_point_sampling`
 
 ### Changed
 - The target behavior is no longer defined via a `mode` (i.e. `MIN`, `MAX`, `MATCH` in
@@ -35,27 +38,18 @@
   for each target instead of for the desirability value
 - Specifying bounds for `Interval` is now optional
 
-### Removed
-- Option to specify reference values for `add_fake_measurements`
-
-### Deprecations
-- Creating targets using a `mode` argument
-
-=======
-- `random_tie_break` flag to `farthest_point_sampling` to toggle between 
-  random or deterministic sampling for equidistant cases
-- `random_tie_break` and `initialization` attributes to `FPSRecommender` to
-  control sampling in `farthest_point_sampling`
-
 ### Fixed
 - `simulate_scenarios` not making use of fully parallel computation
 - Using `PosteriorStandardDeviation` with `MIN` targets no longer results in 
   minimization of the acquisition function
-
-### Fixed
 - Added missing garbage collection call to pareto.py, potentially solving serialization
   issues in certain cases
->>>>>>> 5e998daf
+
+### Removed
+- Option to specify reference values for `add_fake_measurements`
+
+### Deprecations
+- Creating targets using a `mode` argument
 
 ## [0.13.0] - 2025-04-16
 ### Added
