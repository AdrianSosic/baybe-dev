# Changelog
All notable changes to this project will be documented in this file.

The format is based on [Keep a Changelog](https://keepachangelog.com/en/1.0.0/),
and this project adheres to [Semantic Versioning](https://semver.org/spec/v2.0.0.html).

## [Unreleased]
<<<<<<< HEAD
### Breaking Changes
- The public methods of `Surrogate` models now operate on dataframes in experimental
  representation instead of tensors in computational representation
- `Surrogate.posterior` models now returns a `Posterior` object
- `param_bounds_comp` of `SearchSpace`, `SubspaceDiscrete` and `SubspaceContinuous` has
  been replaced with `comp_rep_bounds`, which returns a dataframe

### Added
- `GaussianSurrogate` base class for surrogate models with Gaussian posteriors
- `comp_rep_columns` property for `Parameter`, `SearchSpace`, `SubspaceDiscrete`
  and `SubspaceContinuous` classes
- New mechanisms for surrogate input/output scaling configurable per class
- `SurrogateProtocol` as an interface for user-defined surrogate architectures

### Changed
- The transition from experimental to computational representation no longer happens
  in the recommender but in the surrogate
- Fallback models created by `catch_constant_targets` are stored outside the surrogate
- `to_tensor` now also handles `numpy` arrays

### Removed
- `register_custom_architecture` decorator
- `Scalar` and `DefaultScaler` classes

### Deprecations
- The role of `register_custom_architecture` has been taken over by
  `baybe.surrogates.base.SurrogateProtocol`
=======
### Added
- `py.typed` file to enable the use of type checkers on the user side

### Fixed
- `CategoricalParameter` and `TaskParameter` no longer incorrectly coerce a single
  string input to categories/tasks
- `farthest_point_sampling` no longer depends on the provided point order
>>>>>>> e49dc3d0

## [0.10.0] - 2024-08-02
### Breaking Changes
- Providing an explicit `batch_size` is now mandatory when asking for recommendations
- `RecommenderProtocol.recommend` now accepts an optional `Objective` 
- `RecommenderProtocol.recommend` now expects training data to be provided as a single
  dataframe in experimental representation instead of two separate dataframes in
  computational representation
- `Parameter.is_numeric` has been replaced with `Parameter.is_numerical`
- `DiscreteParameter.transform_rep_exp2comp` has been replaced with
  `DiscreteParameter.transform` 
- `filter_attributes` has been replaced with `match_attributes`

### Added
- `Surrogate` base class now exposes a `to_botorch` method
- `SubspaceDiscrete.to_searchspace` and `SubspaceContinuous.to_searchspace`
  convenience constructor
- Validators for `Campaign` attributes
- `_optional` subpackage for managing optional dependencies
- New acquisition functions for active learning: `qNIPV` (negative integrated posterior
  variance) and `PSTD` (posterior standard deviation)
- Acquisition function: `qKG` (knowledge gradient)
- Abstract `ContinuousNonlinearConstraint` class
- Abstract `CardinalityConstraint` class and
  `DiscreteCardinalityConstraint`/`ContinuousCardinalityConstraint` subclasses
- Uniform sampling mechanism for continuous spaces with cardinality constraints
- `register_hooks` utility enabling user-defined augmentation of arbitrary callables
- `transform` methods of `SearchSpace`, `SubspaceDiscrete` and `SubspaceContinuous`
  now take additional `allow_missing` and `allow_extra` keyword arguments
- More details to the transfer learning user guide
- Activated doctests
- `SubspaceDiscrete.from_parameter`, `SubspaceContinuous.from_parameter`,
  `SubspaceContinuous.from_product` and `SearchSpace.from_parameter`
   convenience constructors
- `DiscreteParameter.to_subspace`, `ContinuousParameter.to_subspace` and
  `Parameter.to_searchspace` convenience constructors
- Utilities for permutation and dependency data augmentation
- Validation and translation tests for kernels
- `BasicKernel` and `CompositeKernel` base classes
- Activated `pre-commit.ci` with auto-update
- User guide for active learning
- Polars expressions for `DiscreteSumConstraint`, `DiscreteProductConstraint`, 
  `DiscreteExcludeConstraint`, `DiscreteLinkedParametersConstraint` and 
  `DiscreteNoLabelDuplicatesConstraint`
- Discrete search space Cartesian product can be created lazily via Polars
- Examples demonstrating the `register_hooks` utility: basic registration mechanism,
  monitoring the probability of improvement, and automatic campaign stopping
- Documentation building now uses a lockfile to fix the exact environment

### Changed
- Passing an `Objective` to `Campaign` is now optional
- `GaussianProcessSurrogate` models are no longer wrapped when cast to BoTorch
- Restrict upper versions of main dependencies, motivated by major `numpy` release
- Sampling methods in `qNIPV` and `BotorchRecommender` are now specified via 
  `DiscreteSamplingMethod` enum
- `Interval` class now supports degenerate intervals containing only one element
- `add_fake_results` now directly processes `Target` objects instead of a `Campaign`
- `path` argument in plotting utility is now optional and defaults to `Path(".")`
- `UnusedObjectWarning` by non-predictive recommenders is now ignored during simulations
- The default kernel factory now avoids strong jumps by linearly interpolating between
  two fixed low and high dimensional prior regimes
- The previous default kernel factory has been renamed to `EDBOKernelFactory` and now
  fully reflects the original logic
- The default acquisition function has been changed from `qEI` to `qLogEI` for improved
  numerical stability

### Removed
- Support for Python 3.9 removed due to new [BoTorch requirements](https://github.com/pytorch/botorch/pull/2293) 
  and guidelines from [Scientific Python](https://scientific-python.org/specs/spec-0000/)
- Linter `typos` for spellchecking

### Fixed
- `sequential` flag of `SequentialGreedyRecommender` is now set to `True`
- Serialization bug related to class layout of `SKLearnClusteringRecommender`
- `MetaRecommender`s no longer trigger warnings about non-empty objectives or
  measurements when calling a `NonPredictiveRecommender`
- Bug introduced in 0.9.0 (PR #221, commit 3078f3), where arguments to `to_gpytorch` 
  are not passed on to the GPyTorch kernels
- Positive-valued kernel attributes are now correctly handled by validators
  and hypothesis strategies
- As a temporary workaround to compensate for missing `IndexKernel` priors, 
 `fit_gpytorch_mll_torch` is used instead of `fit_gpytorch_mll` when a `TaskParameter`
  is present, which acts as regularization via early stopping during model fitting

### Deprecations
- `SequentialGreedyRecommender` class replaced with `BotorchRecommender`
- `SubspaceContinuous.samples_random` has been replaced with
  `SubspaceContinuous.sample_uniform`
- `SubspaceContinuous.samples_full_factorial` has been replaced with
  `SubspaceContinuous.sample_from_full_factorial`
- Passing a dataframe via the `data` argument to the `transform` methods of
  `SearchSpace`, `SubspaceDiscrete` and `SubspaceContinuous` is no longer possible.
  The dataframe must now be passed as positional argument.
- The new `allow_extra` flag is automatically set to `True` in `transform` methods
  of search space classes when left unspecified

### Expired Deprecations (from 0.7.*)
- `Interval.is_finite` property
- Specifying target configs without type information 
- Specifying parameters/constraints at the top level of a campaign configs
- Passing `numerical_measurements_must_be_within_tolerance` to `Campaign`
- `batch_quantity` argument 
- Passing `allow_repeated_recommendations` or `allow_recommending_already_measured` 
  to `MetaRecommender` (or former `Strategy`)
- `*Strategy` classes and `baybe.strategies` subpackage
- Specifying `MetaRecommender` (or former `Strategy`) configs without type information 

## [0.9.1] - 2024-06-04
### Changed
- Discrete searchspace memory estimate is now natively represented in bytes 

### Fixed
- Non-GP surrogates not working with `deepcopy` and the simulation package due to
  slotted base class
- Datatype inconsistencies for various parameters' `values` and `comp_df` and 
  `SubSelectionCondition`'s `selection` related to floating point precision

## [0.9.0] - 2024-05-21
### Added
- Class hierarchy for objectives
- `AdditiveKernel`, `LinearKernel`, `MaternKernel`, `PeriodicKernel`, 
  `PiecewisePolynomialKernel`, `PolynomialKernel`, `ProductKernel`, `RBFKernel`, 
  `RFFKernel`, `RQKernel`, `ScaleKernel` classes
- `KernelFactory` protocol enabling context-dependent construction of kernels
- Preset mechanism for `GaussianProcessSurrogate`
- `hypothesis` strategies and roundtrip test for kernels, constraints, objectives,
  priors and acquisition functions
- New acquisition functions: `qSR`, `qNEI`, `LogEI`, `qLogEI`, `qLogNEI`
- `GammaPrior`, `HalfCauchyPrior`, `NormalPrior`, `HalfNormalPrior`, `LogNormalPrior`
  and `SmoothedBoxPrior` classes
- Possibility to deserialize classes from optional class name abbreviations
- Basic deserialization tests using different class type specifiers
- Serialization user guide
- Environment variables user guide
- Utility for estimating memory requirements of discrete product search space
- `mypy` for search space and objectives

### Changed
- Reorganized acquisition.py into `acquisition` subpackage
- Reorganized simulation.py into `simulation` subpackage
- Reorganized gaussian_process.py into `gaussian_process` subpackage
- Acquisition functions are now their own objects
- `acquisition_function_cls` constructor parameter renamed to `acquisition_function`
- User guide now explains the new objective classes
- Telemetry deactivation warning is only shown to developers
- `torch`, `gpytorch` and `botorch` are lazy-loaded for improved startup time
- If an exception is encountered during simulation, incomplete results are returned 
  with a warning instead of passing through the uncaught exception
- Environment variables `BAYBE_NUMPY_USE_SINGLE_PRECISION` and
  `BAYBE_TORCH_USE_SINGLE_PRECISION` to enforce single point precision usage

### Removed
- `model_params` attribute from `Surrogate` base class, `GaussianProcessSurrogate` and
  `CustomONNXSurrogate`
- Dependency on `requests` package
  
### Fixed
- `n_task_params` now evaluates to 1 if `task_idx == 0`
- Simulation no longer fails in `ignore` mode when lookup dataframe contains duplicate
  parameter configurations
- Simulation no longer fails for targets in `MATCH` mode
- `closest_element` now works for array-like input of all kinds
- Structuring concrete subclasses no longer requires providing an explicit `type` field
- `_target(s)` attributes of `Objectives` are now de-/serialized without leading
  underscore to support user-friendly serialization strings
- Telemetry does not execute any code if it was disabled
- Running simulations no longer alters the states of the global random number generators

### Deprecations
- The former `baybe.objective.Objective` class has been replaced with
  `SingleTargetObjective` and `DesirabilityObjective`
- `acquisition_function_cls` constructor parameter for `BayesianRecommender`
- `VarUCB` and `qVarUCB` acquisition functions

### Expired Deprecations (from 0.6.*)
- `BayBE` class
- `baybe.surrogate` module
- `baybe.targets.Objective` class
- `baybe.strategies.Strategy` class

## [0.8.2] - 2024-03-27
### Added
- Simulation user guide
- Example for transfer learning backtesting utility
- `pyupgrade` pre-commit hook
- Better human readable `__str__` representation of objective and targets
- Alternative dataframe deserialization from `pd.DataFrame` constructors

### Changed
- More detailed and sophisticated search space user guide
- Support for Python 3.12
- Upgraded syntax to Python 3.9
- Bumped `onnx` version to fix vulnerability
- Increased threshold for low-dimensional GP priors
- Replaced `fit_gpytorch_mll_torch` with `fit_gpytorch_mll`
- Use `tox-uv` in pipelines

### Fixed
- `telemetry` dependency is no longer a group (enables Poetry installation)

## [0.8.1] - 2024-03-11
### Added
- Better human readable `__str__` representation of campaign
- README now contains an example on substance encoding results
- Transfer learning user guide
- `from_simplex` constructor now also takes and applies optional constraints

### Changed
- Full lookup backtesting example now tests different substance encodings
- Replaced unmaintained `mordred` dependency by `mordredcommunity`
- `SearchSpace`s now use `ndarray` instead of `Tensor`

### Fixed
- `from_simplex` now efficiently validated in `Campaign.validate_config`

## [0.8.0] - 2024-02-29
### Changed
- BoTorch dependency bumped to `>=0.9.3`

### Removed
- Workaround for BoTorch hybrid recommender data type
- Support for Python 3.8

## [0.7.4] - 2024-02-28
### Added
- Subpackages for the available recommender types
- Multi-style plotting capabilities for generated example plots
- JSON file for plotting themes
- Smoke testing in relevant tox environments
- `ContinuousParameter` base class
- New environment variable `BAYBE_CACHE_DIR` that can customize the disk cache directory
  or turn off disk caching entirely
- Options to control the number of nonzero parameters in `SubspaceDiscrete.from_simplex`
- Temporarily ignore ONNX vulnerabilities
- Better human readable `__str__` representation of search spaces
- `pretty_print_df` function for printing shortened versions of dataframes
- Basic Transfer Learning example
- Repo now has reminders (https://github.com/marketplace/actions/issue-reminder) enabled
- `mypy` for recommenders

### Changed
- `Recommender`s now share their core logic via their base class
- Remove progress bars in examples
- Strategies are now called `MetaRecommender`'s and part of the `recommenders.meta`
  module
- `Recommender`'s are now called `PureRecommender`'s and part of the `recommenders.pure`
  module
- `strategy` keyword of `Campaign` renamed to `recommender`
- `NaiveHybridRecommender` renamed to `NaiveHybridSpaceRecommender`

### Fixed
- Unhandled exception in telemetry when username could not be inferred on Windows
- Metadata is now correctly updated for hybrid spaces
- Unintended deactivation of telemetry due to import problem
- Line wrapping in examples

### Deprecations
- `TwoPhaseStrategy`, `SequentialStrategy` and `StreamingSequentialStrategy` have been
  replaced with their new `MetaRecommender` versions

## [0.7.3] - 2024-02-09
### Added
- Copy button for code blocks in documentation
- `mypy` for campaign, constraints and telemetry
- Top-level example summaries
- `RecommenderProtocol` as common interface for `Strategy` and `Recommender`
- `SubspaceDiscrete.from_simplex` convenience constructor

### Changed
- Order of README sections
- Imports from top level `baybe.utils` no longer possible
- Renamed `utils.numeric` to `utils.numerical`
- Optional `chem` dependencies are lazily imported, improving startup time

### Fixed
- Several minor issues in documentation
- Visibility and constructor exposure of `Campaign` attributes that should be private
- `TaskParameter`s no longer disappear from computational representation when the
  search space contains only one task parameter value
- Failing `baybe` import from environments containing only core dependencies caused by
  eagerly loading `chem` dependencies
- `tox` `coretest` now uses correct environment and skips unavailable tests
- Basic serialization example no longer requires optional `chem` dependencies

### Removed
- Detailed headings in table of contents of examples

### Deprecations
- Passing `numerical_measurements_must_be_within_tolerance` to the `Campaign` 
  constructor is no longer supported. Instead, `Campaign.add_measurements` now
  takes an additional parameter to control the behavior.
- `batch_quantity` replaced with `batch_size`
- `allow_repeated_recommendations` and `allow_recommending_already_measured` are now 
  attributes of `Recommender` and no longer attributes of `Strategy`

## [0.7.2] - 2024-01-24
### Added
- Target enums 
- `mypy` for targets and intervals
- Tests for code blocks in README and user guides
- `hypothesis` strategies and roundtrip tests for targets, intervals, and dataframes
- De-/serialization of target subclasses via base class
- Docs building check now part of CI
- Automatic formatting checks for code examples in documentation
- Deserialization of classes with classmethod constructors can now be customized
  by providing an optional `constructor` field
- `SearchSpace.from_dataframe` convenience constructor

### Changed
- Renamed `bounds_transform_func` target attribute to `transformation`
- `Interval.is_bounded` now implements the mathematical definition of boundedness
- Moved and renamed target transform utility functions
- Examples have two levels of headings in the table of content
- Fix orders of examples in table of content
- `DiscreteCustomConstraint` validator now expects dataframe instead of series
- `ignore_example` flag builds but does not execute examples when building documentation
- New user guide versions for campaigns, targets and objectives
- Binarization of dataframes now happens via pickling

### Fixed
- Wrong use of `tolerance` argument in constraints user guide
- Errors with generics and type aliases in documentation
- Deduplication bug in substance_data `hypothesis` strategy
- Use pydoclint as flake8 plugin and not as a stand-alone linter
- Margins in documentation for desktop and mobile version
- `Interval`s can now also be deserialized from a bounds iterable
- `SubspaceDiscrete` and `SubspaceContinuous` now have de-/serialization methods

### Removed
- Conda install instructions and version badge
- Early fail for different Python versions in regular pipeline

### Deprecations
- `Interval.is_finite` replaced with `Interval.is_bounded`
- Specifying target configs without explicit type information is deprecated
- Specifying parameters/constraints at the top level of a campaign configuration JSON is
  deprecated. Instead, an explicit `searchspace` field must be provided with an optional
  `constructor` entry

## [0.7.1] - 2023-12-07
### Added
- Release pipeline now also publishes source distributions
- `hypothesis` strategies and tests for parameters package

### Changed
- Reworked validation tests for parameters package
- `SubstanceParameter` now collects inconsistent user input in an `ExceptionGroup`

### Fixed
- Link handling in documentation

## [0.7.0] - 2023-12-04
### Added
- GitHub CI pipelines
- GitHub documentation pipeline
- Optional `--force` option for building the documentation despite errors
- Enabled passing optional arguments to `tox -e docs` calls
- Logo and banner images
- Project metadata for pyproject.toml
- PyPI release pipeline
- Favicon for homepage
- More literature references
- First drafts of first user guides

### Changed
- Reworked README for GitHub landing page
- Now has concise contribution guidelines
- Use Furo theme for documentation

### Removed
- `--debug` flag for documentation building

## [0.6.1] - 2023-11-27
### Added
- Script for building HTML documentation and corresponding `tox` environment
- Linter `typos` for spellchecking
- Parameter encoding enums
- `mypy` for parameters package
- `tox` environments for `mypy`

### Changed
- Replacing `pylint`, `flake8`, `µfmt` and `usort` with `ruff`
- Markdown based documentation replaced with HTML based documentation

### Fixed
- `encoding` is no longer a class variable
- Now installed with correct `pandas` dependency flag
- `comp_df` column names for `CustomDiscreteParameter` are now safe

## [0.6.0] - 2023-11-17
### Added
- `Raises` section for validators and corresponding contributing guideline
- Bring your own model: surrogate classes for custom model architectures and pre-trained ONNX models
- Test module for deprecation warnings
- Option to control the switching point of `TwoPhaseStrategy` (former `Strategy`)
- `SequentialStrategy` and `StreamingSequentialStrategy` classes
- Telemetry env variable `BAYBE_TELEMETRY_VPN_CHECK` turning the initial connectivity check on/off 
- Telemetry env variable `BAYBE_TELEMETRY_VPN_CHECK_TIMEOUT` for setting the connectivity check timeout

### Changed
- Reorganized modules into subpackages
- Serialization no longer relies on cattrs' global converter
- Refined (un-)structuring logic
- Telemetry env variable `BAYBE_TELEMETRY_HOST` renamed to `BAYBE_TELEMETRY_ENDPOINT`
- Telemetry env variable `BAYBE_DEBUG_FAKE_USERHASH` renamed to `BAYBE_TELEMETRY_USERNAME`
- Telemetry env variable `BAYBE_DEBUG_FAKE_HOSTHASH` renamed to `BAYBE_TELEMETRY_HOSTNAME`
- Bumped cattrs version

### Fixed
- Now supports Python 3.11
- Removed `pyarrow` version pin
- `TaskParameter` added to serialization test
- Deserialization (e.g. from config) no longer silently drops unknown arguments

### Deprecations
- `BayBE` class replaced with `Campaign`
- `baybe.surrogate` replaced with `baybe.surrogates`
- `baybe.targets.Objective` replaced with `baybe.objective.Objective`
- `baybe.strategies.Strategy` replaced with `baybe.strategies.TwoPhaseStrategy`

## [0.5.1] - 2023-10-19
### Added
- Linear in-/equality constraints over continuous parameters
- Constrained optimization for `SequentialGreedyRecommender`
- `RandomRecommender` now supports linear in-/equality constraints via polytope sampling

### Changed
- Include linting for all functions
- Rewrite functions to distinguish between private and public ones
- Unreachable telemetry endpoints now automatically disables telemetry and no longer cause
any data submission loops
- `add_fake_results` utility now considers potential target bounds
- Constraint names have been refactored to indicate whether they operate on discrete 
or continuous parameters

### Fixed
- Random recommendation failing for small discrete (sub-)spaces
- Deserialization issue with `TaskParameter`

## [0.5.0] - 2023-09-15
### Added
- `TaskParameter` for multitask modelling
- Basic transfer learning capability using multitask kernels
- Advanced simulation mechanisms for transfer learning and search space partitioning
- Extensive docstring documentation in all files
- Autodoc using sphinx
- Script for automatic code documentation
- New `tox` environments for a full and a core-only pytest run

### Changed
- Discrete subspaces require unique indices
- Simulation function signatures are redesigned (but largely backwards compatible)
- Docstring contents and style (numpy -> google)
- Regrouped additional dependencies

## [0.4.2] - 2023-08-29
### Added
- Test environments for multiple Python versions via `tox`

### Changed
- Removed `environment.yml`
- Telemetry host endpoint is now flexible via the environment variable `BAYBE_TELEMETRY_HOST`

### Fixed
- Inference for `__version__`

## [0.4.1] - 2023-08-23
### Added
- Vulnerability check via `pip-audit`
- `tests` dependency group

### Changed
- Removed no longer required `fsspec` dependency

### Fixed
- Scipy vulnerability by bumping version to 1.10.1
- Missing `pyarrow` dependency

## [0.4.0] - 2023-08-16
### Added
- `from_dataframe` convenience constructors for discrete and continuous subspaces 
- `from_bounds` convenience constructor for continuous subspaces
- `empty` convenience constructors discrete and continuous subspaces
- `baybe`, `strategies` and `utils` namespace for convenient imports
- Simple test for config validation
- `VarUCB` and `qVarUCB` acquisition functions emulating maximum variance for active learning
- Surrogate model serialization
- Surrogate model parameter passing

### Changed
- Renamed `create` constructors to `from_product`
- Renamed `empty` checks for subspaces to `is_empty`
- Fixed inconsistent class names in surrogate.py
- Fixed inconsistent class names in parameters.py
- Cached recommendations are now private
- Parameters, targets and objectives are now immutable
- Adjusted comments in example files
- Accelerated the slowest tests
- Removed try blocks from config examples
- Upgraded numpy requirement to >= 1.24.1
- Requires `protobuf<=3.20.3`
- `SearchSpace` parameters in surrogate models are now handled in `fit`
- Dataframes are encoded in binary for serialization
- `comp_rep` is loaded directly from the serialization string

### Fixed
- Include scaling in FPS recommender
- Support for pandas>=2.0.0

## [0.3.2] - 2023-07-24
### Added
- Constraints serialization

### Changed
- A maximum of one `DependenciesConstraint` is allowed
- Bumped numpy and matplotlib versions

## [0.3.1] - 2023-07-17
### Added
- Code coverage check with pytest-cov
- Hybrid mode for `SequentialGreedyRecommender`

### Changed
- Removed support for infinite parameter bounds
- Removed not yet implemented MULTI objective mode

### Fixed
- Changelog assert in Azure pipeline
- Bug: telemetry could not be fully deactivated

## [0.3.0] - 2023-06-27
### Added
- `Interval` class for representing parameter/target bounds
- Activated mypy for the first few modules and fixed their type issues
- Automatic (de-)serialization and `SerialMixin` class
- Basic serialization example, demo and tests
- Mechanisms for loading and validating config files
- Telemetry via OpenTelemetry
- More detailed package installation info
- Fallback mechanism for `NonPredictiveRecommender`
- Introduce naive hybrid recommender

### Changed
- Switched from pydantic to attrs in all modules except constraints.py
- Removed subclass initialization hooks and `type` attribute
- Refactored class attributes and their conversion/validation/initialization
- Removed no longer needed `HashableDict` class
- Refactored strategy and recommendation module structures
- Replaced dict-based configuration logic with object-based logic
- Overall versioning scheme and version inference for telemetry
- No longer using private telemetry imports
- Fixed package versions for dev tools
- Revised "Getting Started" section in README.md
- Revised examples

### Fixed
- Telemetry no longer crashing when package was not installed

## [0.2.4] - 2023-03-24
### Added
- Tests for different search space types and their compatible recommenders

### Changed
- Initial strategies converted to recommenders
- Config keyword `initial_strategy` replaced by `initial_recommender_cls`
- Config keywords for the clustering recommenders changed from `x` to `CLUSTERING_x`
- skicit-learn-extra is now optional dependency in the [extra] group
- Type identifiers of greedy recommenders changed to 'SEQUENTIAL_GREEDY_x'

### Fixed
- Parameter bounds now only contain dimensions that actually appear in the search space 

## [0.2.3] - 2023-03-14
### Added
- Parsing for continuous parameters
- Caching of recommendations to avoid unnecessary computations
- Strategy support for hybrid spaces
- Custom discrete constraint with user-provided validator

### Changed
- Parameter class hierarchy
- `SearchSpace` has now a discrete and continuous subspace
- Model fit now done upon requesting recommendations

### Fixed
- Updated BoTorch and GPyTorch versions are also used in pyproject.toml

## [0.2.2] - 2023-01-13
### Added
- `SearchSpace` class
- Code testing with pytest
- Option to specify initial data for backtesting simulations
- SequentialGreedyRecommender class

### Changed
- Switched from miniconda to micromamba in Azure pipeline

### Fixed
- BoTorch version upgrade to fix critical bug (https://github.com/pytorch/botorch/pull/1454)

## [0.2.1] - 2022-12-01
### Fixed
- Parameters cannot be initialized with duplicate values

## [0.2.0] - 2022-11-10
### Added
- Initial strategy: Farthest Point Sampling
- Initial strategy: Partitioning Around Medoids
- Initial strategy: K-means
- Initial strategy: Gaussian Mixture Model
- Constraints and conditions for discrete parameters
- Data scaling functionality
- Decorator for automatic model scaling
- Decorator for handling constant targets
- Decorator for handling batched model input
- Surrogate model: Mean prediction
- Surrogate model: Random forrest
- Surrogate model: NGBoost
- Surrogate model: Bayesian linear
- Save/load functionality for BayBE objects

### Fixed
- UCB now usable as acquisition function, hard-set beta parameter to 1.0
- Temporary GP priors now exactly reproduce EDBO setting

## [0.1.0] - 2022-10-01
### Added
- Code skeleton with a central object to access functionality
- Basic parser for categorical parameters with one-hot encoding
- Basic parser for discrete numerical parameters
- Azure pipeline for code formatting and linting
- Single-task Gaussian process strategy
- Streamlit dashboard for comparing single-task strategies
- Input functionality to read measurements including automatic matching to search space
- Integer encoding for categorical parameters
- Parser for numerical discrete parameters
- Single numerical target with Min and Max mode
- Recommendation functionality
- Parameter scaling depending on parameter types and user-chosen scalers
- Noise and fake-measurement utilities
- Internal metadata storing various info about datapoints in the search space
- BayBE options controlling recommendation and data addition behavior
- Config parsing and validation using pydantic
- Global random seed control
- Strategy connection with BayBE object
- Custom parameters as labels with user-provided encodings
- Substance parameters which are encoded via cheminformatics descriptors
- Data cleaning utilities useful for descriptors
- Simulation capabilities for testing the package on existing data
- Parsing and preprocessing for multiple targets / desirability ansatz
- Basic README file
- Automatic publishing of tagged versions
- Caching of experimental parameters and chemical descriptors
- Choices for acquisition functions and their usage with arbitrary surrogate models
- Temporary logic for selecting GP priors<|MERGE_RESOLUTION|>--- conflicted
+++ resolved
@@ -5,7 +5,6 @@
 and this project adheres to [Semantic Versioning](https://semver.org/spec/v2.0.0.html).
 
 ## [Unreleased]
-<<<<<<< HEAD
 ### Breaking Changes
 - The public methods of `Surrogate` models now operate on dataframes in experimental
   representation instead of tensors in computational representation
@@ -14,6 +13,7 @@
   been replaced with `comp_rep_bounds`, which returns a dataframe
 
 ### Added
+- `py.typed` file to enable the use of type checkers on the user side
 - `GaussianSurrogate` base class for surrogate models with Gaussian posteriors
 - `comp_rep_columns` property for `Parameter`, `SearchSpace`, `SubspaceDiscrete`
   and `SubspaceContinuous` classes
@@ -26,6 +26,11 @@
 - Fallback models created by `catch_constant_targets` are stored outside the surrogate
 - `to_tensor` now also handles `numpy` arrays
 
+### Fixed
+- `CategoricalParameter` and `TaskParameter` no longer incorrectly coerce a single
+  string input to categories/tasks
+- `farthest_point_sampling` no longer depends on the provided point order
+
 ### Removed
 - `register_custom_architecture` decorator
 - `Scalar` and `DefaultScaler` classes
@@ -33,15 +38,6 @@
 ### Deprecations
 - The role of `register_custom_architecture` has been taken over by
   `baybe.surrogates.base.SurrogateProtocol`
-=======
-### Added
-- `py.typed` file to enable the use of type checkers on the user side
-
-### Fixed
-- `CategoricalParameter` and `TaskParameter` no longer incorrectly coerce a single
-  string input to categories/tasks
-- `farthest_point_sampling` no longer depends on the provided point order
->>>>>>> e49dc3d0
 
 ## [0.10.0] - 2024-08-02
 ### Breaking Changes
