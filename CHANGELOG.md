# Changelog
All notable changes to this project will be documented in this file.

The format is based on [Keep a Changelog](https://keepachangelog.com/en/1.0.0/),
and this project adheres to [Semantic Versioning](https://semver.org/spec/v2.0.0.html).

## [Unreleased]
### Added
- `allow_missing` and `allow_extra` keyword arguments to `Objective.transform`

### Deprecations
- Passing a dataframe via the `data` argument to `Objective.transform` is no longer
  possible. The dataframe must now be passed as positional argument.
- The new `allow_extra` flag is automatically set to `True` in `Objective.transform`
  when left unspecified
- `get_transform_parameters` has been replaced with `get_transform_objects`
- Passing a dataframe via the `data` argument to `Target.transform` is no longer
  possible. The data must now be passed as a series as first positional argument.

## [0.11.2] - 2024-10-11
### Added
- `n_restarts` and `n_raw_samples` keywords to configure continuous optimization
  behavior for `BotorchRecommender`
- User guide for utilities
- `mypy` rule expecting explicit `override` markers for method overrides

### Changed
- Utility `add_fake_results` renamed to `add_fake_measurements`
- Utilities `add_fake_measurements` and `add_parameter_noise` now also return the
  dataframe they modified in-place

### Fixed
- Leftover attrs-decorated classes are garbage collected before the subclass tree is
  traversed, avoiding sporadic serialization problems

## [0.11.1] - 2024-10-01
### Added
- Continuous linear constraints have been consolidated in the new
  `ContinuousLinearConstraint` class

### Changed
- `get_surrogate` now also returns the model for transformed single targets or
  desirability objectives

### Fixed
- Unsafe name-based matching of columns in `get_comp_rep_parameter_indices`

### Deprecations
- `ContinuousLinearEqualityConstraint` and `ContinuousLinearInequalityConstraint`
  replaced by `ContinuousLinearConstraint` with the corresponding `operator` keyword

## [0.11.0] - 2024-09-09
### Breaking Changes
- The public methods of `Surrogate` models now operate on dataframes in experimental
  representation instead of tensors in computational representation
- `Surrogate.posterior` models now returns a `Posterior` object
- `param_bounds_comp` of `SearchSpace`, `SubspaceDiscrete` and `SubspaceContinuous` has
  been replaced with `comp_rep_bounds`, which returns a dataframe

### Added
- `py.typed` file to enable the use of type checkers on the user side
<<<<<<< HEAD
- `ContinuousCardinalityConstraint` is now compatible with `BotorchRecommender`
- Utilities `inactive_parameter_combinations` and`n_inactive_parameter_combinations` 
  in both `ContinuousCardinalityConstraint`and `SubspaceContinuous`
- Attribute `n_threshold_inactive_parameters_generator` added to `BotorchRecommender`
- Class `_FixedNumericalContinuousParameter`
=======
- `IndependentGaussianSurrogate` base class for surrogate models providing independent 
  Gaussian posteriors for all candidates (cannot be used for batch prediction)
- `comp_rep_columns` property for `Parameter`, `SearchSpace`, `SubspaceDiscrete`
  and `SubspaceContinuous` classes
- New mechanisms for surrogate input/output scaling configurable per class
- `SurrogateProtocol` as an interface for user-defined surrogate architectures
- Support for binary targets via `BinaryTarget` class
- Support for bandit optimization via `BetaBernoulliMultiArmedBanditSurrogate` class
- Bandit optimization example
- `qThompsonSampling` acquisition function
- `BetaPrior` class
- `recommend` now accepts the `pending_experiments` argument, informing the algorithm
  about points that were already selected for evaluation
- Pure recommenders now have the `allow_recommending_pending_experiments` flag,
  controlling whether pending experiments are excluded from candidates in purely
  discrete search spaces
- `get_surrogate` and `posterior` methods to `Campaign`
- `tenacity` test dependency
- Multi-version documentation

### Changed
- The transition from experimental to computational representation no longer happens
  in the recommender but in the surrogate
- Fallback models created by `catch_constant_targets` are stored outside the surrogate
- `to_tensor` now also handles `numpy` arrays
- `MIN` mode of `NumericalTarget` is now implemented via the acquisition function
  instead of negating the computational representation
- Search spaces now store their parameters in alphabetical order by name
- Improvement-based acquisition functions now consider the maximum posterior mean
  instead of the maximum noisy measurement as reference value
- Iteration tests now attempt up to 5 repeated executions if they fail due to numerical
  reasons
>>>>>>> bd7e8a94

### Fixed
- `CategoricalParameter` and `TaskParameter` no longer incorrectly coerce a single
  string input to categories/tasks
- `farthest_point_sampling` no longer depends on the provided point order
- Batch predictions for `RandomForestSurrogate`
- Surrogates providing only marginal posterior information can no longer be used for
  batch recommendation
- `SearchSpace.from_dataframe` now creates a proper empty discrete subspace without
  index when called with continuous parameters only
- Metadata updates are now only triggered when a discrete subspace is present
- Unintended reordering of discrete search space parts for recommendations obtained
  with `BotorchRecommender`

### Removed
- `register_custom_architecture` decorator
- `Scalar` and `DefaultScaler` classes

### Deprecations
- The role of `register_custom_architecture` has been taken over by
  `baybe.surrogates.base.SurrogateProtocol`
- `BayesianRecommender.surrogate_model` has been replaced with `get_surrogate`

## [0.10.0] - 2024-08-02
### Breaking Changes
- Providing an explicit `batch_size` is now mandatory when asking for recommendations
- `RecommenderProtocol.recommend` now accepts an optional `Objective` 
- `RecommenderProtocol.recommend` now expects training data to be provided as a single
  dataframe in experimental representation instead of two separate dataframes in
  computational representation
- `Parameter.is_numeric` has been replaced with `Parameter.is_numerical`
- `DiscreteParameter.transform_rep_exp2comp` has been replaced with
  `DiscreteParameter.transform` 
- `filter_attributes` has been replaced with `match_attributes`

### Added
- `Surrogate` base class now exposes a `to_botorch` method
- `SubspaceDiscrete.to_searchspace` and `SubspaceContinuous.to_searchspace`
  convenience constructor
- Validators for `Campaign` attributes
- `_optional` subpackage for managing optional dependencies
- New acquisition functions for active learning: `qNIPV` (negative integrated posterior
  variance) and `PSTD` (posterior standard deviation)
- Acquisition function: `qKG` (knowledge gradient)
- Abstract `ContinuousNonlinearConstraint` class
- Abstract `CardinalityConstraint` class and
  `DiscreteCardinalityConstraint`/`ContinuousCardinalityConstraint` subclasses
- Uniform sampling mechanism for continuous spaces with cardinality constraints
- `register_hooks` utility enabling user-defined augmentation of arbitrary callables
- `transform` methods of `SearchSpace`, `SubspaceDiscrete` and `SubspaceContinuous`
  now take additional `allow_missing` and `allow_extra` keyword arguments
- More details to the transfer learning user guide
- Activated doctests
- `SubspaceDiscrete.from_parameter`, `SubspaceContinuous.from_parameter`,
  `SubspaceContinuous.from_product` and `SearchSpace.from_parameter`
   convenience constructors
- `DiscreteParameter.to_subspace`, `ContinuousParameter.to_subspace` and
  `Parameter.to_searchspace` convenience constructors
- Utilities for permutation and dependency data augmentation
- Validation and translation tests for kernels
- `BasicKernel` and `CompositeKernel` base classes
- Activated `pre-commit.ci` with auto-update
- User guide for active learning
- Polars expressions for `DiscreteSumConstraint`, `DiscreteProductConstraint`, 
  `DiscreteExcludeConstraint`, `DiscreteLinkedParametersConstraint` and 
  `DiscreteNoLabelDuplicatesConstraint`
- Discrete search space Cartesian product can be created lazily via Polars
- Examples demonstrating the `register_hooks` utility: basic registration mechanism,
  monitoring the probability of improvement, and automatic campaign stopping
- Documentation building now uses a lockfile to fix the exact environment

### Changed
- Passing an `Objective` to `Campaign` is now optional
- `GaussianProcessSurrogate` models are no longer wrapped when cast to BoTorch
- Restrict upper versions of main dependencies, motivated by major `numpy` release
- Sampling methods in `qNIPV` and `BotorchRecommender` are now specified via 
  `DiscreteSamplingMethod` enum
- `Interval` class now supports degenerate intervals containing only one element
- `add_fake_results` now directly processes `Target` objects instead of a `Campaign`
- `path` argument in plotting utility is now optional and defaults to `Path(".")`
- `UnusedObjectWarning` by non-predictive recommenders is now ignored during simulations
- The default kernel factory now avoids strong jumps by linearly interpolating between
  two fixed low and high dimensional prior regimes
- The previous default kernel factory has been renamed to `EDBOKernelFactory` and now
  fully reflects the original logic
- The default acquisition function has been changed from `qEI` to `qLogEI` for improved
  numerical stability

### Removed
- Support for Python 3.9 removed due to new [BoTorch requirements](https://github.com/pytorch/botorch/pull/2293) 
  and guidelines from [Scientific Python](https://scientific-python.org/specs/spec-0000/)
- Linter `typos` for spellchecking

### Fixed
- `sequential` flag of `SequentialGreedyRecommender` is now set to `True`
- Serialization bug related to class layout of `SKLearnClusteringRecommender`
- `MetaRecommender`s no longer trigger warnings about non-empty objectives or
  measurements when calling a `NonPredictiveRecommender`
- Bug introduced in 0.9.0 (PR #221, commit 3078f3), where arguments to `to_gpytorch` 
  are not passed on to the GPyTorch kernels
- Positive-valued kernel attributes are now correctly handled by validators
  and hypothesis strategies
- As a temporary workaround to compensate for missing `IndexKernel` priors, 
 `fit_gpytorch_mll_torch` is used instead of `fit_gpytorch_mll` when a `TaskParameter`
  is present, which acts as regularization via early stopping during model fitting

### Deprecations
- `SequentialGreedyRecommender` class replaced with `BotorchRecommender`
- `SubspaceContinuous.samples_random` has been replaced with
  `SubspaceContinuous.sample_uniform`
- `SubspaceContinuous.samples_full_factorial` has been replaced with
  `SubspaceContinuous.sample_from_full_factorial`
- Passing a dataframe via the `data` argument to the `transform` methods of
  `SearchSpace`, `SubspaceDiscrete` and `SubspaceContinuous` is no longer possible.
  The dataframe must now be passed as positional argument.
- The new `allow_extra` flag is automatically set to `True` in `transform` methods
  of search space classes when left unspecified

### Expired Deprecations (from 0.7.*)
- `Interval.is_finite` property
- Specifying target configs without type information 
- Specifying parameters/constraints at the top level of a campaign configs
- Passing `numerical_measurements_must_be_within_tolerance` to `Campaign`
- `batch_quantity` argument 
- Passing `allow_repeated_recommendations` or `allow_recommending_already_measured` 
  to `MetaRecommender` (or former `Strategy`)
- `*Strategy` classes and `baybe.strategies` subpackage
- Specifying `MetaRecommender` (or former `Strategy`) configs without type information 

## [0.9.1] - 2024-06-04
### Changed
- Discrete searchspace memory estimate is now natively represented in bytes 

### Fixed
- Non-GP surrogates not working with `deepcopy` and the simulation package due to
  slotted base class
- Datatype inconsistencies for various parameters' `values` and `comp_df` and 
  `SubSelectionCondition`'s `selection` related to floating point precision

## [0.9.0] - 2024-05-21
### Added
- Class hierarchy for objectives
- `AdditiveKernel`, `LinearKernel`, `MaternKernel`, `PeriodicKernel`, 
  `PiecewisePolynomialKernel`, `PolynomialKernel`, `ProductKernel`, `RBFKernel`, 
  `RFFKernel`, `RQKernel`, `ScaleKernel` classes
- `KernelFactory` protocol enabling context-dependent construction of kernels
- Preset mechanism for `GaussianProcessSurrogate`
- `hypothesis` strategies and roundtrip test for kernels, constraints, objectives,
  priors and acquisition functions
- New acquisition functions: `qSR`, `qNEI`, `LogEI`, `qLogEI`, `qLogNEI`
- `GammaPrior`, `HalfCauchyPrior`, `NormalPrior`, `HalfNormalPrior`, `LogNormalPrior`
  and `SmoothedBoxPrior` classes
- Possibility to deserialize classes from optional class name abbreviations
- Basic deserialization tests using different class type specifiers
- Serialization user guide
- Environment variables user guide
- Utility for estimating memory requirements of discrete product search space
- `mypy` for search space and objectives

### Changed
- Reorganized acquisition.py into `acquisition` subpackage
- Reorganized simulation.py into `simulation` subpackage
- Reorganized gaussian_process.py into `gaussian_process` subpackage
- Acquisition functions are now their own objects
- `acquisition_function_cls` constructor parameter renamed to `acquisition_function`
- User guide now explains the new objective classes
- Telemetry deactivation warning is only shown to developers
- `torch`, `gpytorch` and `botorch` are lazy-loaded for improved startup time
- If an exception is encountered during simulation, incomplete results are returned 
  with a warning instead of passing through the uncaught exception
- Environment variables `BAYBE_NUMPY_USE_SINGLE_PRECISION` and
  `BAYBE_TORCH_USE_SINGLE_PRECISION` to enforce single point precision usage

### Removed
- `model_params` attribute from `Surrogate` base class, `GaussianProcessSurrogate` and
  `CustomONNXSurrogate`
- Dependency on `requests` package
  
### Fixed
- `n_task_params` now evaluates to 1 if `task_idx == 0`
- Simulation no longer fails in `ignore` mode when lookup dataframe contains duplicate
  parameter configurations
- Simulation no longer fails for targets in `MATCH` mode
- `closest_element` now works for array-like input of all kinds
- Structuring concrete subclasses no longer requires providing an explicit `type` field
- `_target(s)` attributes of `Objectives` are now de-/serialized without leading
  underscore to support user-friendly serialization strings
- Telemetry does not execute any code if it was disabled
- Running simulations no longer alters the states of the global random number generators

### Deprecations
- The former `baybe.objective.Objective` class has been replaced with
  `SingleTargetObjective` and `DesirabilityObjective`
- `acquisition_function_cls` constructor parameter for `BayesianRecommender`
- `VarUCB` and `qVarUCB` acquisition functions

### Expired Deprecations (from 0.6.*)
- `BayBE` class
- `baybe.surrogate` module
- `baybe.targets.Objective` class
- `baybe.strategies.Strategy` class

## [0.8.2] - 2024-03-27
### Added
- Simulation user guide
- Example for transfer learning backtesting utility
- `pyupgrade` pre-commit hook
- Better human readable `__str__` representation of objective and targets
- Alternative dataframe deserialization from `pd.DataFrame` constructors

### Changed
- More detailed and sophisticated search space user guide
- Support for Python 3.12
- Upgraded syntax to Python 3.9
- Bumped `onnx` version to fix vulnerability
- Increased threshold for low-dimensional GP priors
- Replaced `fit_gpytorch_mll_torch` with `fit_gpytorch_mll`
- Use `tox-uv` in pipelines

### Fixed
- `telemetry` dependency is no longer a group (enables Poetry installation)

## [0.8.1] - 2024-03-11
### Added
- Better human readable `__str__` representation of campaign
- README now contains an example on substance encoding results
- Transfer learning user guide
- `from_simplex` constructor now also takes and applies optional constraints

### Changed
- Full lookup backtesting example now tests different substance encodings
- Replaced unmaintained `mordred` dependency by `mordredcommunity`
- `SearchSpace`s now use `ndarray` instead of `Tensor`

### Fixed
- `from_simplex` now efficiently validated in `Campaign.validate_config`

## [0.8.0] - 2024-02-29
### Changed
- BoTorch dependency bumped to `>=0.9.3`

### Removed
- Workaround for BoTorch hybrid recommender data type
- Support for Python 3.8

## [0.7.4] - 2024-02-28
### Added
- Subpackages for the available recommender types
- Multi-style plotting capabilities for generated example plots
- JSON file for plotting themes
- Smoke testing in relevant tox environments
- `ContinuousParameter` base class
- New environment variable `BAYBE_CACHE_DIR` that can customize the disk cache directory
  or turn off disk caching entirely
- Options to control the number of nonzero parameters in `SubspaceDiscrete.from_simplex`
- Temporarily ignore ONNX vulnerabilities
- Better human readable `__str__` representation of search spaces
- `pretty_print_df` function for printing shortened versions of dataframes
- Basic Transfer Learning example
- Repo now has reminders (https://github.com/marketplace/actions/issue-reminder) enabled
- `mypy` for recommenders

### Changed
- `Recommender`s now share their core logic via their base class
- Remove progress bars in examples
- Strategies are now called `MetaRecommender`'s and part of the `recommenders.meta`
  module
- `Recommender`'s are now called `PureRecommender`'s and part of the `recommenders.pure`
  module
- `strategy` keyword of `Campaign` renamed to `recommender`
- `NaiveHybridRecommender` renamed to `NaiveHybridSpaceRecommender`

### Fixed
- Unhandled exception in telemetry when username could not be inferred on Windows
- Metadata is now correctly updated for hybrid spaces
- Unintended deactivation of telemetry due to import problem
- Line wrapping in examples

### Deprecations
- `TwoPhaseStrategy`, `SequentialStrategy` and `StreamingSequentialStrategy` have been
  replaced with their new `MetaRecommender` versions

## [0.7.3] - 2024-02-09
### Added
- Copy button for code blocks in documentation
- `mypy` for campaign, constraints and telemetry
- Top-level example summaries
- `RecommenderProtocol` as common interface for `Strategy` and `Recommender`
- `SubspaceDiscrete.from_simplex` convenience constructor

### Changed
- Order of README sections
- Imports from top level `baybe.utils` no longer possible
- Renamed `utils.numeric` to `utils.numerical`
- Optional `chem` dependencies are lazily imported, improving startup time

### Fixed
- Several minor issues in documentation
- Visibility and constructor exposure of `Campaign` attributes that should be private
- `TaskParameter`s no longer disappear from computational representation when the
  search space contains only one task parameter value
- Failing `baybe` import from environments containing only core dependencies caused by
  eagerly loading `chem` dependencies
- `tox` `coretest` now uses correct environment and skips unavailable tests
- Basic serialization example no longer requires optional `chem` dependencies

### Removed
- Detailed headings in table of contents of examples

### Deprecations
- Passing `numerical_measurements_must_be_within_tolerance` to the `Campaign` 
  constructor is no longer supported. Instead, `Campaign.add_measurements` now
  takes an additional parameter to control the behavior.
- `batch_quantity` replaced with `batch_size`
- `allow_repeated_recommendations` and `allow_recommending_already_measured` are now 
  attributes of `Recommender` and no longer attributes of `Strategy`

## [0.7.2] - 2024-01-24
### Added
- Target enums 
- `mypy` for targets and intervals
- Tests for code blocks in README and user guides
- `hypothesis` strategies and roundtrip tests for targets, intervals, and dataframes
- De-/serialization of target subclasses via base class
- Docs building check now part of CI
- Automatic formatting checks for code examples in documentation
- Deserialization of classes with classmethod constructors can now be customized
  by providing an optional `constructor` field
- `SearchSpace.from_dataframe` convenience constructor

### Changed
- Renamed `bounds_transform_func` target attribute to `transformation`
- `Interval.is_bounded` now implements the mathematical definition of boundedness
- Moved and renamed target transform utility functions
- Examples have two levels of headings in the table of content
- Fix orders of examples in table of content
- `DiscreteCustomConstraint` validator now expects dataframe instead of series
- `ignore_example` flag builds but does not execute examples when building documentation
- New user guide versions for campaigns, targets and objectives
- Binarization of dataframes now happens via pickling

### Fixed
- Wrong use of `tolerance` argument in constraints user guide
- Errors with generics and type aliases in documentation
- Deduplication bug in substance_data `hypothesis` strategy
- Use pydoclint as flake8 plugin and not as a stand-alone linter
- Margins in documentation for desktop and mobile version
- `Interval`s can now also be deserialized from a bounds iterable
- `SubspaceDiscrete` and `SubspaceContinuous` now have de-/serialization methods

### Removed
- Conda install instructions and version badge
- Early fail for different Python versions in regular pipeline

### Deprecations
- `Interval.is_finite` replaced with `Interval.is_bounded`
- Specifying target configs without explicit type information is deprecated
- Specifying parameters/constraints at the top level of a campaign configuration JSON is
  deprecated. Instead, an explicit `searchspace` field must be provided with an optional
  `constructor` entry

## [0.7.1] - 2023-12-07
### Added
- Release pipeline now also publishes source distributions
- `hypothesis` strategies and tests for parameters package

### Changed
- Reworked validation tests for parameters package
- `SubstanceParameter` now collects inconsistent user input in an `ExceptionGroup`

### Fixed
- Link handling in documentation

## [0.7.0] - 2023-12-04
### Added
- GitHub CI pipelines
- GitHub documentation pipeline
- Optional `--force` option for building the documentation despite errors
- Enabled passing optional arguments to `tox -e docs` calls
- Logo and banner images
- Project metadata for pyproject.toml
- PyPI release pipeline
- Favicon for homepage
- More literature references
- First drafts of first user guides

### Changed
- Reworked README for GitHub landing page
- Now has concise contribution guidelines
- Use Furo theme for documentation

### Removed
- `--debug` flag for documentation building

## [0.6.1] - 2023-11-27
### Added
- Script for building HTML documentation and corresponding `tox` environment
- Linter `typos` for spellchecking
- Parameter encoding enums
- `mypy` for parameters package
- `tox` environments for `mypy`

### Changed
- Replacing `pylint`, `flake8`, `µfmt` and `usort` with `ruff`
- Markdown based documentation replaced with HTML based documentation

### Fixed
- `encoding` is no longer a class variable
- Now installed with correct `pandas` dependency flag
- `comp_df` column names for `CustomDiscreteParameter` are now safe

## [0.6.0] - 2023-11-17
### Added
- `Raises` section for validators and corresponding contributing guideline
- Bring your own model: surrogate classes for custom model architectures and pre-trained ONNX models
- Test module for deprecation warnings
- Option to control the switching point of `TwoPhaseStrategy` (former `Strategy`)
- `SequentialStrategy` and `StreamingSequentialStrategy` classes
- Telemetry env variable `BAYBE_TELEMETRY_VPN_CHECK` turning the initial connectivity check on/off 
- Telemetry env variable `BAYBE_TELEMETRY_VPN_CHECK_TIMEOUT` for setting the connectivity check timeout

### Changed
- Reorganized modules into subpackages
- Serialization no longer relies on cattrs' global converter
- Refined (un-)structuring logic
- Telemetry env variable `BAYBE_TELEMETRY_HOST` renamed to `BAYBE_TELEMETRY_ENDPOINT`
- Telemetry env variable `BAYBE_DEBUG_FAKE_USERHASH` renamed to `BAYBE_TELEMETRY_USERNAME`
- Telemetry env variable `BAYBE_DEBUG_FAKE_HOSTHASH` renamed to `BAYBE_TELEMETRY_HOSTNAME`
- Bumped cattrs version

### Fixed
- Now supports Python 3.11
- Removed `pyarrow` version pin
- `TaskParameter` added to serialization test
- Deserialization (e.g. from config) no longer silently drops unknown arguments

### Deprecations
- `BayBE` class replaced with `Campaign`
- `baybe.surrogate` replaced with `baybe.surrogates`
- `baybe.targets.Objective` replaced with `baybe.objective.Objective`
- `baybe.strategies.Strategy` replaced with `baybe.strategies.TwoPhaseStrategy`

## [0.5.1] - 2023-10-19
### Added
- Linear in-/equality constraints over continuous parameters
- Constrained optimization for `SequentialGreedyRecommender`
- `RandomRecommender` now supports linear in-/equality constraints via polytope sampling

### Changed
- Include linting for all functions
- Rewrite functions to distinguish between private and public ones
- Unreachable telemetry endpoints now automatically disables telemetry and no longer cause
any data submission loops
- `add_fake_results` utility now considers potential target bounds
- Constraint names have been refactored to indicate whether they operate on discrete 
or continuous parameters

### Fixed
- Random recommendation failing for small discrete (sub-)spaces
- Deserialization issue with `TaskParameter`

## [0.5.0] - 2023-09-15
### Added
- `TaskParameter` for multitask modelling
- Basic transfer learning capability using multitask kernels
- Advanced simulation mechanisms for transfer learning and search space partitioning
- Extensive docstring documentation in all files
- Autodoc using sphinx
- Script for automatic code documentation
- New `tox` environments for a full and a core-only pytest run

### Changed
- Discrete subspaces require unique indices
- Simulation function signatures are redesigned (but largely backwards compatible)
- Docstring contents and style (numpy -> google)
- Regrouped additional dependencies

## [0.4.2] - 2023-08-29
### Added
- Test environments for multiple Python versions via `tox`

### Changed
- Removed `environment.yml`
- Telemetry host endpoint is now flexible via the environment variable `BAYBE_TELEMETRY_HOST`

### Fixed
- Inference for `__version__`

## [0.4.1] - 2023-08-23
### Added
- Vulnerability check via `pip-audit`
- `tests` dependency group

### Changed
- Removed no longer required `fsspec` dependency

### Fixed
- Scipy vulnerability by bumping version to 1.10.1
- Missing `pyarrow` dependency

## [0.4.0] - 2023-08-16
### Added
- `from_dataframe` convenience constructors for discrete and continuous subspaces 
- `from_bounds` convenience constructor for continuous subspaces
- `empty` convenience constructors discrete and continuous subspaces
- `baybe`, `strategies` and `utils` namespace for convenient imports
- Simple test for config validation
- `VarUCB` and `qVarUCB` acquisition functions emulating maximum variance for active learning
- Surrogate model serialization
- Surrogate model parameter passing

### Changed
- Renamed `create` constructors to `from_product`
- Renamed `empty` checks for subspaces to `is_empty`
- Fixed inconsistent class names in surrogate.py
- Fixed inconsistent class names in parameters.py
- Cached recommendations are now private
- Parameters, targets and objectives are now immutable
- Adjusted comments in example files
- Accelerated the slowest tests
- Removed try blocks from config examples
- Upgraded numpy requirement to >= 1.24.1
- Requires `protobuf<=3.20.3`
- `SearchSpace` parameters in surrogate models are now handled in `fit`
- Dataframes are encoded in binary for serialization
- `comp_rep` is loaded directly from the serialization string

### Fixed
- Include scaling in FPS recommender
- Support for pandas>=2.0.0

## [0.3.2] - 2023-07-24
### Added
- Constraints serialization

### Changed
- A maximum of one `DependenciesConstraint` is allowed
- Bumped numpy and matplotlib versions

## [0.3.1] - 2023-07-17
### Added
- Code coverage check with pytest-cov
- Hybrid mode for `SequentialGreedyRecommender`

### Changed
- Removed support for infinite parameter bounds
- Removed not yet implemented MULTI objective mode

### Fixed
- Changelog assert in Azure pipeline
- Bug: telemetry could not be fully deactivated

## [0.3.0] - 2023-06-27
### Added
- `Interval` class for representing parameter/target bounds
- Activated mypy for the first few modules and fixed their type issues
- Automatic (de-)serialization and `SerialMixin` class
- Basic serialization example, demo and tests
- Mechanisms for loading and validating config files
- Telemetry via OpenTelemetry
- More detailed package installation info
- Fallback mechanism for `NonPredictiveRecommender`
- Introduce naive hybrid recommender

### Changed
- Switched from pydantic to attrs in all modules except constraints.py
- Removed subclass initialization hooks and `type` attribute
- Refactored class attributes and their conversion/validation/initialization
- Removed no longer needed `HashableDict` class
- Refactored strategy and recommendation module structures
- Replaced dict-based configuration logic with object-based logic
- Overall versioning scheme and version inference for telemetry
- No longer using private telemetry imports
- Fixed package versions for dev tools
- Revised "Getting Started" section in README.md
- Revised examples

### Fixed
- Telemetry no longer crashing when package was not installed

## [0.2.4] - 2023-03-24
### Added
- Tests for different search space types and their compatible recommenders

### Changed
- Initial strategies converted to recommenders
- Config keyword `initial_strategy` replaced by `initial_recommender_cls`
- Config keywords for the clustering recommenders changed from `x` to `CLUSTERING_x`
- skicit-learn-extra is now optional dependency in the [extra] group
- Type identifiers of greedy recommenders changed to 'SEQUENTIAL_GREEDY_x'

### Fixed
- Parameter bounds now only contain dimensions that actually appear in the search space 

## [0.2.3] - 2023-03-14
### Added
- Parsing for continuous parameters
- Caching of recommendations to avoid unnecessary computations
- Strategy support for hybrid spaces
- Custom discrete constraint with user-provided validator

### Changed
- Parameter class hierarchy
- `SearchSpace` has now a discrete and continuous subspace
- Model fit now done upon requesting recommendations

### Fixed
- Updated BoTorch and GPyTorch versions are also used in pyproject.toml

## [0.2.2] - 2023-01-13
### Added
- `SearchSpace` class
- Code testing with pytest
- Option to specify initial data for backtesting simulations
- SequentialGreedyRecommender class

### Changed
- Switched from miniconda to micromamba in Azure pipeline

### Fixed
- BoTorch version upgrade to fix critical bug (https://github.com/pytorch/botorch/pull/1454)

## [0.2.1] - 2022-12-01
### Fixed
- Parameters cannot be initialized with duplicate values

## [0.2.0] - 2022-11-10
### Added
- Initial strategy: Farthest Point Sampling
- Initial strategy: Partitioning Around Medoids
- Initial strategy: K-means
- Initial strategy: Gaussian Mixture Model
- Constraints and conditions for discrete parameters
- Data scaling functionality
- Decorator for automatic model scaling
- Decorator for handling constant targets
- Decorator for handling batched model input
- Surrogate model: Mean prediction
- Surrogate model: Random forrest
- Surrogate model: NGBoost
- Surrogate model: Bayesian linear
- Save/load functionality for BayBE objects

### Fixed
- UCB now usable as acquisition function, hard-set beta parameter to 1.0
- Temporary GP priors now exactly reproduce EDBO setting

## [0.1.0] - 2022-10-01
### Added
- Code skeleton with a central object to access functionality
- Basic parser for categorical parameters with one-hot encoding
- Basic parser for discrete numerical parameters
- Azure pipeline for code formatting and linting
- Single-task Gaussian process strategy
- Streamlit dashboard for comparing single-task strategies
- Input functionality to read measurements including automatic matching to search space
- Integer encoding for categorical parameters
- Parser for numerical discrete parameters
- Single numerical target with Min and Max mode
- Recommendation functionality
- Parameter scaling depending on parameter types and user-chosen scalers
- Noise and fake-measurement utilities
- Internal metadata storing various info about datapoints in the search space
- BayBE options controlling recommendation and data addition behavior
- Config parsing and validation using pydantic
- Global random seed control
- Strategy connection with BayBE object
- Custom parameters as labels with user-provided encodings
- Substance parameters which are encoded via cheminformatics descriptors
- Data cleaning utilities useful for descriptors
- Simulation capabilities for testing the package on existing data
- Parsing and preprocessing for multiple targets / desirability ansatz
- Basic README file
- Automatic publishing of tagged versions
- Caching of experimental parameters and chemical descriptors
- Choices for acquisition functions and their usage with arbitrary surrogate models
- Temporary logic for selecting GP priors<|MERGE_RESOLUTION|>--- conflicted
+++ resolved
@@ -7,6 +7,11 @@
 ## [Unreleased]
 ### Added
 - `allow_missing` and `allow_extra` keyword arguments to `Objective.transform`
+- `ContinuousCardinalityConstraint` is now compatible with `BotorchRecommender`
+- Utilities `inactive_parameter_combinations` and`n_inactive_parameter_combinations` 
+  in both `ContinuousCardinalityConstraint`and `SubspaceContinuous`
+- Attribute `n_threshold_inactive_parameters_generator` added to `BotorchRecommender`
+- Class `_FixedNumericalContinuousParameter`
 
 ### Deprecations
 - Passing a dataframe via the `data` argument to `Objective.transform` is no longer
@@ -59,13 +64,6 @@
 
 ### Added
 - `py.typed` file to enable the use of type checkers on the user side
-<<<<<<< HEAD
-- `ContinuousCardinalityConstraint` is now compatible with `BotorchRecommender`
-- Utilities `inactive_parameter_combinations` and`n_inactive_parameter_combinations` 
-  in both `ContinuousCardinalityConstraint`and `SubspaceContinuous`
-- Attribute `n_threshold_inactive_parameters_generator` added to `BotorchRecommender`
-- Class `_FixedNumericalContinuousParameter`
-=======
 - `IndependentGaussianSurrogate` base class for surrogate models providing independent 
   Gaussian posteriors for all candidates (cannot be used for batch prediction)
 - `comp_rep_columns` property for `Parameter`, `SearchSpace`, `SubspaceDiscrete`
@@ -98,7 +96,6 @@
   instead of the maximum noisy measurement as reference value
 - Iteration tests now attempt up to 5 repeated executions if they fail due to numerical
   reasons
->>>>>>> bd7e8a94
 
 ### Fixed
 - `CategoricalParameter` and `TaskParameter` no longer incorrectly coerce a single
